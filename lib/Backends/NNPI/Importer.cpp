/*
 * Copyright (c) Glow Contributors. See CONTRIBUTORS file.
 * Licensed under the Apache License, Version 2.0 (the "License");
 * you may not use this file except in compliance with the License.
 * You may obtain a copy of the License at
 *
 *     http://www.apache.org/licenses/LICENSE-2.0
 *
 * Unless required by applicable law or agreed to in writing, software
 * distributed under the License is distributed on an "AS IS" BASIS,
 * WITHOUT WARRANTIES OR CONDITIONS OF ANY KIND, either express or implied.
 * See the License for the specific language governing permissions and
 * limitations under the License.
 */

#include "Importer.h"
#include "DebugMacros.h"
#include "NNPI.h"
#include "glow/IR/IR.h"
#include "glow/IR/Instrs.h"
#include "glow/Quantization/Base/Base.h"
#include "glow/Quantization/Quantization.h"
#include "nnpi_transformer.h"
#include <cmath>
#include <cstdio>
#include <fstream>
#include <limits>

#include "llvm/Support/CommandLine.h"

using namespace glow;

namespace glow {
llvm::cl::OptionCategory optionsForNNPIImporter("NNPI Importer Options");

bool GlowNNPISpecializeAllOneSLS = false;
static llvm::cl::opt<bool, /* ExternalStorage */ true>
    GlowNNPISpecializeAllOneSLSOpt(
        "glow_nnpi_specialize_all_one_sls",
        llvm::cl::desc(
            "Whether to import SLS ops with AllOne attribute to NNPI."),
        llvm::cl::location(GlowNNPISpecializeAllOneSLS), llvm::cl::Optional,
        llvm::cl::init(false), llvm::cl::cat(optionsForNNPIImporter));

} // namespace glow

const std::string NNPIImporter::internalName_("_NNPI_");

static std::string nodeValueName(const glow::NodeValue &nv) {
  if (nv.getNode()->getKind() == glow::Kinded::Kind::PlaceholderKind) {
    return nv.getNode()->getName();
  } else if (nv.getNode()->getKind() == glow::Kinded::Kind::ConstantKind) {
    return std::string(nv.getNode()->getName()) + std::string("__const");
  }
  return std::string(nv.getNode()->getName()) + std::string("__res_") +
         std::to_string(nv.getResNo());
}

<<<<<<< HEAD
NNPIErrorCode glow::NNPIImporter::convertLengthsModeToLengthType(
    glow::LengthsMode mode, NNPI_LENGTH_TYPE &lengthType) {
=======
static inline NNPIErrorCode
convertLengthsModeToLengthType(glow::LengthsMode mode,
                               NNPI_LENGTH_TYPE &lengthType) {
  if (!GlowNNPISpecializeAllOneSLS) {
    mode = LengthsMode::Variable;
  }
>>>>>>> 9bba9042
  switch (mode) {
  case LengthsMode::Variable:
    lengthType = NNPI_LENGTH_VARIABLE;
    break;
  case LengthsMode::AllOne:
    lengthType = NNPI_LENGTH_ALL_ONE;
    break;
  default:
    return NNPI_INVALID_PARAM;
  }
  return NNPI_NO_ERROR;
}

glow::NNPIImporter::NNPIImporter(const NNPICompilationOptions &compileOptions)
    : internalNameCounter_(0), network_(NNPI_INVALID_NNPIHANDLE),
      compileOptions_(compileOptions) {
  ASSERT_LOG_NNPI_ERROR(nnpiNetworkCreate(&network_),
                        "Failed to create NNPI network");
}

/// Destructor.
glow::NNPIImporter::~NNPIImporter() {
  if (network_ != NNPI_INVALID_NNPIHANDLE) {
    LOG_NNPI_IF_ERROR(nnpiNetworkDestroy(network_),
                      "Failed to destroy NNPI network");
  }
}

NNPIErrorCode glow::NNPIImporter::addTensor(std::string name,
                                            bool alternativeLayout,
                                            const std::string &scaleTensor,
                                            const std::string &offsetTensor,
                                            bool forceSymlowp) {
  LOG_AND_RETURN_IF_NOT(
      ERROR, constants_.count(name),
      strFormat("Could not find Constants for tensor %s", name.c_str()),
      NNPI_INVALID_PARAM);
  const Tensor *t = constants_.at(name);

  NNPITensorDesc desc;
  desc.attributes.value = 0;
  desc.attributes.constant = 1;
  const auto &dims = t->dims();
  desc.numDims = dims.size();
  updateDescQuantFromGlow(t->getType(), desc, scaleTensor, offsetTensor,
                          forceSymlowp || compileOptions_.useSymlowp);
  updateDescDimsFromGlow(dims, desc, alternativeLayout);

  const void *pRawData(nullptr);
  int32_t *pDataInt32(nullptr); // Used for converting int64_t to int32_t
  switch (t->getType().getElementType()) {
  case glow::ElemKind::FloatTy:
  case glow::ElemKind::Float16Ty:
  case glow::ElemKind::Int8QTy:
  case glow::ElemKind::UInt8QTy:
  case glow::ElemKind::UInt8FusedQTy:
  case glow::ElemKind::UInt8FusedFP16QTy:
  case glow::ElemKind::UInt4FusedFP16QTy:
  case glow::ElemKind::Int32ITy:
  case glow::ElemKind::Int32QTy:
  case glow::ElemKind::BoolTy:
    pRawData = t->getUnsafePtr();
    break;
  case glow::ElemKind::Int64ITy: {
    auto *pDataInt64 = &(t->getHandle<int64_t>().raw(0));
    const size_t numElements(t->size());
    pDataInt32 = new int32_t[numElements];
    LOG_AND_RETURN_IF_NOT(
        ERROR, pDataInt32,
        "Failed to allocate temporary storage for Int64 tensor",
        NNPI_INVALID_PARAM);
    for (size_t i = 0; i < numElements; i++) {
      pDataInt32[i] = static_cast<int32_t>(pDataInt64[i]);
    }
    pRawData = static_cast<void *>(pDataInt32);
  } break;
  default:
    LOG_AND_RETURN_IF_NOT(ERROR, 0, "Unhandled tensor data type",
                          NNPI_INVALID_PARAM);
    break;
  }
  auto res = nnpiNetworkAddTensor(network_, name.c_str(), &desc, pRawData);

  if (pDataInt32) {
    delete[] pDataInt32;
  }
  return res;
}

NNPIErrorCode glow::NNPIImporter::addTensor(std::string name,
                                            const NNPITensorDesc &desc,
                                            const void *pData) {
  auto res = nnpiNetworkAddTensor(network_, name.c_str(), &desc, pData);
  return res;
}

NNPIErrorCode glow::NNPIImporter::addValueIfTensor(Value *v) {
  LOG_AND_RETURN_IF_NOT(ERROR, v, "Trying to add NULL value",
                        NNPI_INVALID_PARAM);
  auto *weight = llvm::dyn_cast<WeightVar>(v);
  if (weight &&
      weight->getMutability() == WeightVar::MutabilityKind::Constant &&
      constants_.count(v->getName())) {
    // Add a tensor.
    return addTensor(v->getName().begin());
  }
  return NNPI_NO_ERROR;
}

NNPIErrorCode glow::NNPIImporter::addValue(
    std::string name, const glow::Type *vType, bool alternativeLayout,
    bool input, bool output, const std::string &scaleTensor,
    const std::string &offsetTensor, bool forceSymlowp) {
  if (definedTensors_.count(name) && !alternativeLayout && !forceSymlowp &&
      !input && !output) {
    // The value was already defined and unless we're forcing a change in
    // layout/input/output/etc. Don't redefine it.
    return NNPI_NO_ERROR;
  } else {
    definedTensors_.insert(name);
  }

  NNPITensorDesc desc;
  desc.attributes.value = 0;
  desc.attributes.input = input;
  desc.attributes.output = output;
  updateDescQuantFromGlow(*vType, desc, scaleTensor, offsetTensor,
                          forceSymlowp || compileOptions_.useSymlowp);
  updateDescDimsFromGlow(vType->dims(), desc, alternativeLayout);

  const void *pRawData(nullptr);
  if (constants_.count(name)) {
    desc.attributes.constant = 1;
    const Tensor *t = constants_.at(name);
    switch (t->getType().getElementType()) {
    case glow::ElemKind::FloatTy:
      pRawData = &(t->getHandle<float>().raw(0));
      break;
    case glow::ElemKind::Float16Ty:
      pRawData = &(t->getHandle<float16_t>().raw(0));
      break;
    case glow::ElemKind::Int64ITy:
      pRawData = &(t->getHandle<int64_t>().raw(0));
      break;
    case glow::ElemKind::Int8QTy:
      pRawData = &(t->getHandle<int8_t>().raw(0));
      break;
    case glow::ElemKind::BoolTy:
      pRawData = &(t->getHandle<uint8_t>().raw(0));
      break;
    case glow::ElemKind::Int32QTy:
    default:
      LOG_AND_RETURN_IF_NOT(ERROR, 0, "Unhandled tensor data type",
                            NNPI_INVALID_PARAM);
      break;
    }
  }

  return nnpiNetworkAddTensor(network_, name.c_str(), &desc, pRawData);
}

void glow::NNPIImporter::updateDescDimsFromGlow(
    const llvm::ArrayRef<size_t> glowDims, NNPITensorDesc &desc,
    bool alternativeLayout) {
  desc.numDims = glowDims.size();
  for (size_t d = 0; d < desc.numDims; d++) {
    desc.dims[d] = glowDims[d];
  }
  switch (desc.numDims) {
  case 6:
    desc.layout = NNPI_LAYOUT_ANY;
    break;
  case 5:
    desc.layout = alternativeLayout ? NNPI_LAYOUT_NDHWC : NNPI_LAYOUT_ANY;
    break;
  case 4:
    desc.layout = alternativeLayout ? NNPI_LAYOUT_NHWC : NNPI_LAYOUT_ANY;
    break;
  case 3:
    desc.layout = NNPI_LAYOUT_CHW;
    break;
  case 2:
    desc.layout = alternativeLayout ? NNPI_LAYOUT_CN : NNPI_LAYOUT_NC;
    break;
  case 1:
    desc.layout = NNPI_LAYOUT_C;
    break;
  case 0: // Special case for Caffe/Pytorch scalar.
    desc.layout = NNPI_LAYOUT_C;
    desc.numDims = 1;
    desc.dims[0] = 1;
    break;
  default:
    LOG(ERROR) << "Invalid number of dims";
    break;
  }
}

template <class T> bool isBufferZero(T *buffer, size_t s) {
  for (size_t i = 0; i < s; i++) {
    if (!(buffer[i] == (T)0))
      return false;
  }
  return true;
}

bool glow::NNPIImporter::zeroes(const std::string &name) const {
  LOG_AND_RETURN_IF_NOT(ERROR, constants_.count(name), "Can't find tensor",
                        false);
  const Tensor *t = constants_.at(name);
  switch (t->getType().getElementType()) {
  case glow::ElemKind::FloatTy:
    return t->getHandle<float>().isZero();
  case glow::ElemKind::Float16Ty: {
    // Using isZero here leads to ambiguous overload for operator*
    // for now manually check if the buffer is all zeros.
    const auto dims = t->dims();
    size_t s = 1;
    for (size_t i = 0, e = dims.size(); i < e; i++) {
      s *= dims[i];
    }
    const float16_t *pRawData = reinterpret_cast<const float16_t *>(
        &(t->getHandle<float16_t>().raw(0)));
    for (size_t i = 0; i < s; i++) {
      if (!(pRawData[i] == (float16_t)0)) {
        return false;
      }
    }
    return true;
  }
  case glow::ElemKind::Int64ITy:
    return t->getHandle<int64_t>().isZero();
  case glow::ElemKind::Int32ITy:
    return t->getHandle<int32_t>().isZero();
  default:
    LOG_AND_RETURN_IF_NOT(ERROR, 0, "Unhandled tensor data type", false);
    break;
  }

  return false;
}

void glow::NNPIImporter::updateDescQuantFromGlow(
    const glow::Type &t, NNPITensorDesc &desc, const std::string &scaleTensor,
    const std::string &offsetTensor, bool forceSymlowp) {
  // Start with blanket defaults.
  desc.quantParams.params.gemlowp.scale = 1.f;
  desc.quantParams.params.gemlowp.offset = 0;
  switch (t.getElementType()) {
  case glow::ElemKind::FloatTy:
    LOG_ERROR_IF_NOT((scaleTensor.empty() && offsetTensor.empty()))
        << "Scales and offsets provided for Float";
    desc.quantParams.precision = NNPI_PRECISION_FLOAT32;
    desc.quantParams.type = NNPI_QUANTIZATION_NONE;
    break;
  case glow::ElemKind::Float16Ty:
    LOG_ERROR_IF_NOT((scaleTensor.empty() && offsetTensor.empty()))
        << "Scales and offsets provided for Float16";
    desc.quantParams.precision = NNPI_PRECISION_FLOAT16;
    desc.quantParams.type = NNPI_QUANTIZATION_NONE;
    break;
  case glow::ElemKind::Int64ITy:
    LOG_ERROR_IF_NOT((scaleTensor.empty() && offsetTensor.empty()))
        << "Scales and offsets provided for Int64";
    desc.quantParams.precision = NNPI_PRECISION_INT32;
    desc.quantParams.type = NNPI_QUANTIZATION_NONE;
    break;
  case glow::ElemKind::Int8QTy:
    desc.quantParams.precision = NNPI_PRECISION_INT8;
    // If we have scales tensor, this is PCQ case.
    if (!scaleTensor.empty()) {
      // If there is no offsets, or Symlowp workaround is used and all offsets
      // are zero, the quantization type is SYMLOWP_PCQ.
      if (offsetTensor.empty() || (forceSymlowp && zeroes(offsetTensor))) {
        desc.quantParams.type = NNPI_QUANTIZATION_SYMLOWP_PCQ;
        std::strncpy(desc.quantParams.params.symlowpPCQ.scalesTensor,
                     scaleTensor.c_str(),
                     sizeof(desc.quantParams.params.symlowpPCQ.scalesTensor));
      } else { // Both scales and offsets are present.
        desc.quantParams.type = NNPI_QUANTIZATION_GEMMLOWP_PCQ;
        std::strncpy(desc.quantParams.params.gemmlowpPCQ.scalesTensor,
                     scaleTensor.c_str(),
                     sizeof(desc.quantParams.params.gemmlowpPCQ.scalesTensor));
        std::strncpy(desc.quantParams.params.gemmlowpPCQ.offsetsTensor,
                     offsetTensor.c_str(),
                     sizeof(desc.quantParams.params.gemmlowpPCQ.offsetsTensor));
      }
    } else {
      desc.quantParams.type = NNPI_QUANTIZATION_GEMMLOWP;
      desc.quantParams.params.gemlowp.scale = t.getScale();
      desc.quantParams.params.gemlowp.offset = t.getOffset();
      if (forceSymlowp && (t.getOffset() == 0)) {
        // WA use SYMLOWP for zero offset tensors.
        DBG("SYMLOWP WA");
        desc.quantParams.type = NNPI_QUANTIZATION_SYMLOWP;
        desc.quantParams.params.symlowp.scale = t.getScale();
      }
    }

    break;
  case glow::ElemKind::UInt8QTy:
    desc.quantParams.precision = NNPI_PRECISION_UINT8;
    if (!scaleTensor.empty()) {
      desc.quantParams.type = NNPI_QUANTIZATION_GEMMLOWP_PCQ;
      std::strncpy(desc.quantParams.params.gemmlowpPCQ.scalesTensor,
                   scaleTensor.c_str(),
                   sizeof(desc.quantParams.params.gemmlowpPCQ.scalesTensor));
      std::strncpy(desc.quantParams.params.gemmlowpPCQ.offsetsTensor,
                   offsetTensor.c_str(),
                   sizeof(desc.quantParams.params.gemmlowpPCQ.offsetsTensor));
    } else {
      desc.quantParams.type = NNPI_QUANTIZATION_GEMMLOWP;
      desc.quantParams.params.gemlowp.scale = t.getScale();
      desc.quantParams.params.gemlowp.offset = t.getOffset();
    }
    break;
  case glow::ElemKind::UInt8FusedQTy:
    desc.quantParams.precision = NNPI_PRECISION_UINT8;
    desc.quantParams.type = NNPI_QUANTIZATION_GEMMLOWP_PCQ_FUSED;
    break;
  case glow::ElemKind::UInt8FusedFP16QTy:
    desc.quantParams.precision = NNPI_PRECISION_UINT8;
    desc.quantParams.type = NNPI_QUANTIZATION_GEMMLOWP_PCQ_FUSED_FP16;
    break;
  case glow::ElemKind::UInt4FusedFP16QTy:
    desc.quantParams.precision = NNPI_PRECISION_UINT8;
    desc.quantParams.type = NNPI_QUANTIZATION_GEMMLOWP_PCQ_4BIT_FUSED_FP16;
    break;
  case glow::ElemKind::Int32ITy:
    desc.quantParams.precision = NNPI_PRECISION_INT32;
    desc.quantParams.type = NNPI_QUANTIZATION_NONE;
    break;
  case glow::ElemKind::Int32QTy:
    desc.quantParams.precision = NNPI_PRECISION_INT32;
    if (forceSymlowp && t.getOffset() == 0) {
      desc.quantParams.type = NNPI_QUANTIZATION_SYMLOWP;
    } else {
      desc.quantParams.type = NNPI_QUANTIZATION_GEMMLOWP;
    }
    desc.quantParams.params.gemlowp.scale = t.getScale();
    desc.quantParams.params.gemlowp.offset = t.getOffset();
    // This will be overwritten in addTensor for Int32QTy->Int8QTy WA.
    break;
  case glow::ElemKind::BoolTy:
    desc.quantParams.precision = NNPI_PRECISION_BOOLEAN;
    desc.quantParams.type = NNPI_QUANTIZATION_NONE;
    break;
  default:
    LOG(ERROR) << "Unhandled tensor data type";
    break;
  }
}

bool glow::NNPIImporter::isVariableUsingAlternativeLayout(Storage *v) {
  for (const auto &user : v->getUsers()) {
    switch (user.getUser()->getKind()) {
    case Kinded::Kind::ConvolutionNodeKind:
    case Kinded::Kind::Convolution3DNodeKind:
    case Kinded::Kind::AvgPoolNodeKind:
    case Kinded::Kind::MaxPoolNodeKind:
      return true;
    case Kinded::Kind::FullyConnectedNodeKind:
      return (v->getType()->dims().size() == 4);
    default: // Do nothing.
      break;
    }
  }
  return false;
}

NNPIErrorCode
glow::NNPIImporter::addIAExtentionPath(const std::string &extPath) {
  LOG_AND_RETURN_IF(ERROR, extPath.empty(), "Check if empty IA extension path.",
                    NNPI_INVALID_PARAM);
  std::ifstream extensionFile(extPath.c_str());
  LOG_AND_RETURN_IF_NOT(ERROR, extensionFile, "IA extension path not found.",
                        NNPI_INVALID_RESOURCE_NAME);
  iaExtensionPaths_.push_back(extPath);
  return NNPI_NO_ERROR;
}

NNPINetwork glow::NNPIImporter::importFunction(Function *F,
                                               const BackendOptions &opts) {
  // Clear internals.
  constants_.clear();
  readTensors_.clear();
  writeTensors_.clear();
  definedTensors_.clear();
  DBG_MEM_USAGE("ImportFunction <<");
  // Add constants.
  for (const auto &c : F->getParent()->getConstants()) {
    DBG("Importing Constant: " << c->getName().str() << " ("
                               << nodeValueName(c->getOutput()) << ") ["
                               << c->getKindName() << "]");
    std::string name = nodeValueName(c->getOutput());
    constants_.emplace(name, &c->getPayload());
    DBG_MEM_USAGE("ImportFunction: Add Constant Tensor: " << name);
    LOG_NNPI_IF_ERROR_RETURN_INVALID_HANDLE(
        addTensor(nodeValueName(c->getOutput())), "Failed to add constant");
  }

  // Per node handling.
  for (auto &N : F->getNodes()) {
    // Check this type is handled.
    if (nodeImporters_.count(N.getKindName()) == 0) {
      DBG("-------------------------------------------------");
      DBG("Unhandled node type: " << N.getKindName());
      N.dump();
      DBG("-------------------------------------------------");
      return NNPI_INVALID_NNPIHANDLE;
    }

    DBG("Importing Node: " << N.getName().str() << " (" << N.getKindName()
                           << ")");
    // Set node inputs and outputs.
    for (unsigned i = 0, e = N.getNumInputs(); i < e; i++) {
      auto inVal = N.getNthInput(i);
      DBG("  Input: " << nodeValueName(inVal));
    }
    for (unsigned r = 0, e = N.getNumResults(); r < e; r++) {
      auto resVal = N.getNthResult(r);
      LOG_NNPI_IF_ERROR_RETURN_INVALID_HANDLE(
          addValue(nodeValueName(resVal), resVal.getType()),
          "Failed to add intermediate");
      DBG("  Output: " << nodeValueName(resVal));
    }
    DBG_MEM_USAGE("ImportFunction import node: " << N.getKindName());
    // Import node.
    LOG_NNPI_IF_ERROR_RETURN_INVALID_HANDLE(
        nodeImporters_.at(N.getKindName())->importNode(&N, *this),
        "Failed to import node");
  }

  // Handle placeholders (inputs/outputs).
  for (auto *v : F->getParent()->getPlaceholders()) {
    bool inputVar(readTensors_.count(v->getName()) &&
                  !writeTensors_.count(v->getName()));
    bool outputVar(!readTensors_.count(v->getName()) &&
                   writeTensors_.count(v->getName()));
    if (inputVar || outputVar) {
      LOG_NNPI_IF_ERROR_RETURN_INVALID_HANDLE(
          addValue(v->getName(), v->getType(),
                   isVariableUsingAlternativeLayout(v), inputVar, outputVar),
          "Failed to add placeholder");
      DBG("[--IO--] Setting IO variable: " << v->getName().str() << ", R:"
                                           << inputVar << ", W:" << outputVar
                                           << ", U:" << v->getNumUsers());
    } else {
      DBG("[--IO--] Unused Placeholder: " << v->getName().str());
    }
  }

  DBG_MEM_USAGE("ImportFunction call nnpiNetworkBuild");
  // Build network.
  NNPINetwork net;
  NNPIErrorCode res = nnpiNetworkBuild(network_);
  if (res != NNPI_NO_ERROR) {
    LOG(INFO) << "Failed to build network";
    LOG_NNPI_IF_ERROR(nnpiNetworkDestroy(network_),
                      "Failed to destroy NNPI network");
    net = NNPI_INVALID_NNPIHANDLE;
  } else {
    net = network_;
  }

  // Detach network from importer (if failed to build then it's already
  // destroyed, otherwise relinquish ownership to the backend).
  network_ = NNPI_INVALID_NNPIHANDLE;
  DBG_MEM_USAGE("ImportFunction done >>");
  return net;
}

// Node Importers ////////////////////////////////////////////////////////
template <class ConvType = ConvolutionNode, size_t convDims = 2>
class ConvolutionNodeImporter : public INNPINodeImporter {
public:
  NNPIErrorCode importNode(Node *n, NNPIImporter &importer) override {
    auto *glowConv = llvm::dyn_cast<ConvType>(n);

    std::string convStr = (convDims == 2) ? "Conv" : "Conv3D";
    LOG_AND_RETURN_IF_NOT(ERROR, glowConv, "Bad node type", NNPI_INVALID_PARAM);

    LOG_AND_RETURN_IF_NOT(ERROR, glowConv->getKernels().size() == convDims,
                          "[" + convStr + "] Invalid number of kernel sizes",
                          NNPI_INVALID_PARAM);
    LOG_AND_RETURN_IF_NOT(ERROR, glowConv->getPads().size() == 2 * convDims,
                          "[" + convStr + "] Invalid number of pads",
                          NNPI_INVALID_PARAM);
    LOG_AND_RETURN_IF_NOT(ERROR, glowConv->getStrides().size() == convDims,
                          "[" + convStr + "] Invalid number of strides",
                          NNPI_INVALID_PARAM);

    uint32_t kernel[convDims];
    uint32_t paddingStart[convDims];
    uint32_t paddingEnd[convDims];
    uint32_t stride[convDims];
    uint32_t dilation[convDims];

    ConvolutionNode *conv2DNode = llvm::dyn_cast<ConvolutionNode>(glowConv);
    for (size_t i = 0; i < convDims; i++) {
      kernel[i] = glowConv->getKernels()[i];
      stride[i] = glowConv->getStrides()[i];
      if (conv2DNode) {
        paddingStart[i] = glowConv->getPads()[i];
        paddingEnd[i] = glowConv->getPads()[convDims + i];
        dilation[i] = conv2DNode->getDilation();
      } else {
        paddingStart[i] = glowConv->getPads()[i * 2];
        paddingEnd[i] = glowConv->getPads()[i * 2 + 1];
        dilation[i] = 1;
      }
    }

    LOG_NNPI_IF_ERROR_RETURN_VALUE(
        importer.addTensor(nodeValueName(glowConv->getFilter()),
                           /* alternativeLayout */ true),
        "Failed to add tensor to NNPI");
    LOG_NNPI_IF_ERROR_RETURN_VALUE(
        importer.addTensor(nodeValueName(glowConv->getBias())),
        "Failed to add tensor to NNPI");

    // Overwrite input/output values for layout.
    LOG_NNPI_IF_ERROR_RETURN_VALUE(
        importer.addValue(nodeValueName(glowConv->getInput()),
                          glowConv->getInput().getType(),
                          /* alternativeLayout */ true),
        "Failed to add tensor to NNPI");
    LOG_NNPI_IF_ERROR_RETURN_VALUE(
        importer.addValue(nodeValueName(glowConv->getResult()),
                          glowConv->getResult().getType(),
                          /* alternativeLayout */ true),
        "Failed to add tensor to NNPI");

    importer.setUsedTensors({nodeValueName(glowConv->getInput()),
                             nodeValueName(glowConv->getFilter()),
                             nodeValueName(glowConv->getBias())},
                            {nodeValueName(glowConv->getResult())});

    return nnpiNetworkAddConvolutionOp(
        importer.getNetwork(), glowConv->getName().begin(),
        nodeValueName(glowConv->getInput()).c_str(),
        nodeValueName(glowConv->getResult()).c_str(),
        nodeValueName(glowConv->getFilter()).c_str(),
        glowConv->getBias() ? nodeValueName(glowConv->getBias()).c_str()
                            : nullptr,
        kernel, paddingStart, paddingEnd, stride, dilation, convDims,
        glowConv->getGroup());
  }
};

class TransposeNodeImporter : public INNPINodeImporter {
public:
  NNPIErrorCode importNode(Node *n, NNPIImporter &importer) override {
    auto *glowTranspose = llvm::dyn_cast<TransposeNode>(n);
    LOG_AND_RETURN_IF_NOT(ERROR, glowTranspose, "Bad node type",
                          NNPI_INVALID_PARAM);

    const auto &glowOrder = glowTranspose->getShuffle();
    LOG_AND_RETURN_IF_NOT(ERROR, glowOrder.size() <= NNPI_MAX_DIMS,
                          "Bad dimansion", NNPI_INVALID_DIMS);

    uint32_t nnpiOrder[NNPI_MAX_DIMS];
    for (size_t i = 0, e = glowOrder.size(); i < e; i++) {
      nnpiOrder[i] = glowOrder[i];
    }

    importer.setUsedTensors({nodeValueName(glowTranspose->getInput())},
                            {nodeValueName(glowTranspose->getResult())});

    return nnpiNetworkAddTransposeOp(
        importer.getNetwork(), glowTranspose->getName().begin(),
        nodeValueName(glowTranspose->getInput()).c_str(),
        nodeValueName(glowTranspose->getResult()).c_str(), nnpiOrder,
        glowOrder.size());
  }
};

template <class PoolNodeType, NNPI_POOLING_TYPE poolType>
class PoolNodeImporter : public INNPINodeImporter {
public:
  NNPIErrorCode importNode(Node *n, NNPIImporter &importer) override {
    auto *glowPool = llvm::dyn_cast<PoolNodeType>(n);
    LOG_AND_RETURN_IF_NOT(ERROR, glowPool, "Bad node type", NNPI_INVALID_PARAM);

    const uint32_t SPATIAL_DIMS2 = 2;
    LOG_AND_RETURN_IF_NOT(ERROR, glowPool->getKernels().size() == SPATIAL_DIMS2,
                          "[Pool] Invalid number of kernel sizes",
                          NNPI_INVALID_PARAM);
    LOG_AND_RETURN_IF_NOT(ERROR,
                          glowPool->getPads().size() == 2 * SPATIAL_DIMS2,
                          "[Pool] Invalid number of pads", NNPI_INVALID_PARAM);
    LOG_AND_RETURN_IF_NOT(ERROR, glowPool->getStrides().size() == SPATIAL_DIMS2,
                          "[Pool] Invalid number of strides",
                          NNPI_INVALID_PARAM);
    uint32_t kernel[SPATIAL_DIMS2] = {glowPool->getKernels()[0],
                                      glowPool->getKernels()[1]};
    uint32_t paddingStart[SPATIAL_DIMS2] = {glowPool->getPads()[0],
                                            glowPool->getPads()[1]};
    uint32_t paddingEnd[SPATIAL_DIMS2] = {glowPool->getPads()[2],
                                          glowPool->getPads()[3]};
    uint32_t stride[SPATIAL_DIMS2] = {glowPool->getStrides()[0],
                                      glowPool->getStrides()[1]};

    // Overwrite input/output values for layout.
    LOG_NNPI_IF_ERROR_RETURN_VALUE(
        importer.addValue(nodeValueName(glowPool->getInput()),
                          glowPool->getInput().getType(),
                          /* alternativeLayout */ true),
        "Failed to add tensor to NNPI");
    LOG_NNPI_IF_ERROR_RETURN_VALUE(
        importer.addValue(nodeValueName(glowPool->getResult()),
                          glowPool->getResult().getType(),
                          /* alternativeLayout */ true),
        "Failed to add tensor to NNPI");

    importer.setUsedTensors({nodeValueName(glowPool->getInput())},
                            {nodeValueName(glowPool->getResult())});

    return nnpiNetworkAddPoolingOp(
        importer.getNetwork(), glowPool->getName().begin(),
        nodeValueName(glowPool->getInput()).c_str(),
        nodeValueName(glowPool->getResult()).c_str(), NULL, kernel,
        paddingStart, paddingEnd, stride, SPATIAL_DIMS2, poolType, 0, 0);
  }
};

template <class AdaptivePoolNodeType, NNPI_POOLING_TYPE poolType>
class AdaptivePoolNodeImporter : public INNPINodeImporter {
public:
  NNPIErrorCode importNode(Node *n, NNPIImporter &importer) override {
    auto *glowPool = llvm::dyn_cast<AdaptivePoolNodeType>(n);
    LOG_AND_RETURN_IF_NOT(ERROR, glowPool, "Bad node type", NNPI_INVALID_PARAM);

    // Overwrite input/output values for layout.
    LOG_NNPI_IF_ERROR_RETURN_VALUE(
        importer.addValue(nodeValueName(glowPool->getInput()),
                          glowPool->getInput().getType(),
                          /* alternativeLayout */ true),
        "Failed to add tensor to NNPI");
    LOG_NNPI_IF_ERROR_RETURN_VALUE(
        importer.addValue(nodeValueName(glowPool->getResult()),
                          glowPool->getResult().getType(),
                          /* alternativeLayout */ true),
        "Failed to add tensor to NNPI");

    importer.setUsedTensors({nodeValueName(glowPool->getInput())},
                            {nodeValueName(glowPool->getResult())});

    return nnpiNetworkAddAdaptivePoolingOp(
        importer.getNetwork(), glowPool->getName().begin(),
        nodeValueName(glowPool->getInput()).c_str(),
        nodeValueName(glowPool->getResult()).c_str(), poolType);
  }
};

class FullyConnectedNodeImporter : public INNPINodeImporter {
public:
  NNPIErrorCode importNode(Node *n, NNPIImporter &importer) override {
    auto *glowFC = llvm::dyn_cast<FullyConnectedNode>(n);
    LOG_AND_RETURN_IF_NOT(ERROR, glowFC, "Bad node type", NNPI_INVALID_PARAM);

    LOG_NNPI_IF_ERROR_RETURN_VALUE(
        importer.addTensor(nodeValueName(glowFC->getWeights()),
                           /* alternativeLayout */ true),
        "Failed to add tensor to NNPI");

    // Overwrite input/output values for layout.
    const auto *input = glowFC->getInput().getNode();
    LOG_NNPI_IF_ERROR_RETURN_VALUE(
        importer.addValue(input->getName(), input->getType(0),
                          input->getType(0)->dims().size() == 4),
        "Failed to add tensor to NNPI");
    const auto *result = glowFC->getResult().getNode();
    LOG_NNPI_IF_ERROR_RETURN_VALUE(
        importer.addValue(result->getName(), result->getType(0),
                          result->getType(0)->dims().size() == 4),
        "Failed to add tensor to NNPI");

    importer.setUsedTensors({nodeValueName(glowFC->getInput()),
                             nodeValueName(glowFC->getWeights()),
                             nodeValueName(glowFC->getBias())},
                            {nodeValueName(glowFC->getResult())});

    return nnpiNetworkAddFullyConnectedOp(
        importer.getNetwork(), glowFC->getName().begin(),
        nodeValueName(glowFC->getInput()).c_str(),
        nodeValueName(glowFC->getResult()).c_str(),
        nodeValueName(glowFC->getWeights()).c_str(),
        glowFC->getBias() ? nodeValueName(glowFC->getBias()).c_str() : nullptr);
  }
};

class SoftMaxNodeImporter : public INNPINodeImporter {
public:
  NNPIErrorCode importNode(Node *n, NNPIImporter &importer) override {
    auto *glowSM = llvm::dyn_cast<SoftMaxNode>(n);
    LOG_AND_RETURN_IF_NOT(ERROR, glowSM, "Bad node type", NNPI_INVALID_PARAM);

    importer.setUsedTensors({nodeValueName(glowSM->getInput())},
                            {nodeValueName(glowSM->getResult())});

    return nnpiNetworkAddSoftmaxOp(importer.getNetwork(),
                                   glowSM->getName().begin(),
                                   nodeValueName(glowSM->getInput()).c_str(),
                                   nodeValueName(glowSM->getResult()).c_str(),
                                   1); // Defaulting to axis 1 (C).
  }
};

class SaveNodeImporter : public INNPINodeImporter {
public:
  NNPIErrorCode importNode(Node *n, NNPIImporter &importer) override {
    auto *glowSave = llvm::dyn_cast<SaveNode>(n);
    LOG_AND_RETURN_IF_NOT(ERROR, glowSave, "Bad node type", NNPI_INVALID_PARAM);

    importer.setUsedTensors({nodeValueName(glowSave->getInput())},
                            {nodeValueName(glowSave->getOutput())});

    return nnpiNetworkAddCopyOp(importer.getNetwork(),
                                glowSave->getName().begin(),
                                nodeValueName(glowSave->getInput()).c_str(),
                                nodeValueName(glowSave->getOutput()).c_str());
  }
};

class ReluNodeImporter : public INNPINodeImporter {
public:
  NNPIErrorCode importNode(Node *n, NNPIImporter &importer) override {
    auto *glowRelu = llvm::dyn_cast<ReluNode>(n);
    LOG_AND_RETURN_IF_NOT(ERROR, glowRelu, "Bad node type", NNPI_INVALID_PARAM);

    importer.setUsedTensors({nodeValueName(glowRelu->getInput())},
                            {nodeValueName(glowRelu->getResult())});

    return nnpiNetworkAddReluOp(importer.getNetwork(),
                                glowRelu->getName().begin(),
                                nodeValueName(glowRelu->getInput()).c_str(),
                                nodeValueName(glowRelu->getResult()).c_str());
  }
};

class PReluNodeImporter : public INNPINodeImporter {
public:
  NNPIErrorCode importNode(Node *n, NNPIImporter &importer) override {
    auto *glowPRelu = llvm::dyn_cast<PReluNode>(n);
    LOG_AND_RETURN_IF_NOT(ERROR, glowPRelu, "Bad node type",
                          NNPI_INVALID_PARAM);

    importer.setUsedTensors({nodeValueName(glowPRelu->getInput()),
                             nodeValueName(glowPRelu->getSlope())},
                            {nodeValueName(glowPRelu->getResult())});

    return nnpiNetworkAddPReluOp(importer.getNetwork(),
                                 glowPRelu->getName().begin(),
                                 nodeValueName(glowPRelu->getInput()).c_str(),
                                 nodeValueName(glowPRelu->getResult()).c_str(),
                                 nodeValueName(glowPRelu->getSlope()).c_str());
  }
};

template <class EltwiseNodeType, NNPI_ELTWISE_TYPE eltwiseType>
class BinaryEltwiseNodeImporter : public INNPINodeImporter {
public:
  NNPIErrorCode importNode(Node *n, NNPIImporter &importer) override {
    auto *glowEltwise = llvm::dyn_cast<EltwiseNodeType>(n);
    LOG_AND_RETURN_IF_NOT(ERROR, glowEltwise, "Bad node type",
                          NNPI_INVALID_PARAM);

    importer.setUsedTensors({nodeValueName(glowEltwise->getRHS()),
                             nodeValueName(glowEltwise->getLHS())},
                            {nodeValueName(glowEltwise->getResult())});

    NNPIObjectName inputNames[2];
    snprintf(inputNames[0], NNPI_MAX_STRING_LEN, "%s",
             nodeValueName(glowEltwise->getLHS()).c_str());
    snprintf(inputNames[1], NNPI_MAX_STRING_LEN, "%s",
             nodeValueName(glowEltwise->getRHS()).c_str());
    return nnpiNetworkAddElementwiseOp(
        importer.getNetwork(), glowEltwise->getName().begin(), inputNames, 2,
        nodeValueName(glowEltwise->getResult()).c_str(), eltwiseType);
  }
};

template <class EltwiseNodeType, NNPI_ELTWISE_TYPE eltwiseType>
class UnaryEltwiseNodeImporter : public INNPINodeImporter {
public:
  NNPIErrorCode importNode(Node *n, NNPIImporter &importer) override {
    auto *glowEltwise = llvm::dyn_cast<EltwiseNodeType>(n);
    LOG_AND_RETURN_IF_NOT(ERROR, glowEltwise, "Bad node type",
                          NNPI_INVALID_PARAM);

    importer.setUsedTensors(
        {
            nodeValueName(glowEltwise->getInput()),
        },
        {nodeValueName(glowEltwise->getResult())});

    NNPIObjectName inputNames[1];
    snprintf(inputNames[0], NNPI_MAX_STRING_LEN, "%s",
             nodeValueName(glowEltwise->getInput()).c_str());
    return nnpiNetworkAddElementwiseOp(
        importer.getNetwork(), glowEltwise->getName().begin(), inputNames, 1,
        nodeValueName(glowEltwise->getResult()).c_str(), eltwiseType);
  }
};

class ReshapeNodeImporter : public INNPINodeImporter {
public:
  NNPIErrorCode importNode(Node *n, NNPIImporter &importer) override {
    auto *glowReshape = llvm::dyn_cast<ReshapeNode>(n);
    LOG_AND_RETURN_IF_NOT(ERROR, glowReshape, "Bad node type",
                          NNPI_INVALID_PARAM);

    NNPITensorDesc desc;
    importer.updateDescDimsFromGlow(glowReshape->getResult().getType()->dims(),
                                    desc);

    importer.setUsedTensors({nodeValueName(glowReshape->getInput())},
                            {nodeValueName(glowReshape->getResult())});

    return nnpiNetworkAddReshapeOp(
        importer.getNetwork(), glowReshape->getName().begin(),
        nodeValueName(glowReshape->getInput()).c_str(),
        nodeValueName(glowReshape->getResult()).c_str(), &desc);
  }
};

template <typename TypedNode>
class ConvertNodeImporter : public INNPINodeImporter {
public:
  NNPIErrorCode importNode(Node *n, NNPIImporter &importer) override {
    auto *glowTypedNode = llvm::dyn_cast<TypedNode>(n);
    LOG_AND_RETURN_IF_NOT(ERROR, glowTypedNode, "Bad node type",
                          NNPI_INVALID_PARAM);

    importer.setUsedTensors({nodeValueName(glowTypedNode->getInput())},
                            {nodeValueName(glowTypedNode->getResult())});

    return nnpiNetworkAddConvertOp(
        importer.getNetwork(), glowTypedNode->getName().begin(),
        nodeValueName(glowTypedNode->getInput()).c_str(),
        nodeValueName(glowTypedNode->getResult()).c_str());
  }
};

template <class MatMulNodeType>
class MatMulNodeImporter : public INNPINodeImporter {
public:
  NNPIErrorCode importNode(Node *n, NNPIImporter &importer) override {
    auto *glowMatMul = llvm::dyn_cast<MatMulNodeType>(n);
    LOG_AND_RETURN_IF_NOT(ERROR, glowMatMul, "Bad node type",
                          NNPI_INVALID_PARAM);

    importer.setUsedTensors({nodeValueName(glowMatMul->getLHS()),
                             nodeValueName(glowMatMul->getRHS())},
                            {nodeValueName(glowMatMul->getResult())});

    return nnpiNetworkAddMatMulOp(
        importer.getNetwork(), glowMatMul->getName().begin(),
        nodeValueName(glowMatMul->getLHS()).c_str(),
        nodeValueName(glowMatMul->getRHS()).c_str(),
        nodeValueName(glowMatMul->getResult()).c_str());
  }
};

class SliceNodeImporter : public INNPINodeImporter {
public:
  NNPIErrorCode importNode(Node *n, NNPIImporter &importer) override {
    auto *glowSlice = llvm::dyn_cast<SliceNode>(n);
    LOG_AND_RETURN_IF_NOT(ERROR, glowSlice, "Bad node type",
                          NNPI_INVALID_PARAM);

    const auto &sliceOffset = glowSlice->getStart();
    int32_t startOffset[NNPI_MAX_DIMS] = {0};
    int32_t endOffset[NNPI_MAX_DIMS] = {0};
    auto *srcType = glowSlice->getInput().getType();
    auto *dstType = glowSlice->getResult().getType();
    LOG_AND_RETURN_IF_NOT(ERROR,
                          srcType->dims().size() == dstType->dims().size(),
                          "Bad dimansion", NNPI_INVALID_DIMS);
    LOG_AND_RETURN_IF_NOT(ERROR, srcType->dims().size() == sliceOffset.size(),
                          "Bad dimansion", NNPI_INVALID_DIMS);

    for (size_t i = 0, e = sliceOffset.size(); i < e; i++) {
      startOffset[i] = sliceOffset[i];
      endOffset[i] = startOffset[i] + dstType->dims()[i];
    }

    importer.setUsedTensors({nodeValueName(glowSlice->getInput())},
                            {nodeValueName(glowSlice->getResult())});

    return nnpiNetworkAddSliceOp(
        importer.getNetwork(), glowSlice->getName().begin(),
        nodeValueName(glowSlice->getInput()).c_str(),
        nodeValueName(glowSlice->getResult()).c_str(), startOffset, endOffset,
        nullptr, uint32_t(sliceOffset.size()));
  }
};

class SigmoidNodeImporter : public INNPINodeImporter {
public:
  NNPIErrorCode importNode(Node *n, NNPIImporter &importer) override {
    auto *glowSigmoid = llvm::dyn_cast<SigmoidNode>(n);
    LOG_AND_RETURN_IF_NOT(ERROR, glowSigmoid, "Bad node type",
                          NNPI_INVALID_PARAM);

    importer.setUsedTensors({nodeValueName(glowSigmoid->getInput())},
                            {nodeValueName(glowSigmoid->getResult())});

    return nnpiNetworkAddSigmoidOp(
        importer.getNetwork(), glowSigmoid->getName().begin(),
        nodeValueName(glowSigmoid->getInput()).c_str(),
        nodeValueName(glowSigmoid->getResult()).c_str());
  }
};

class TanhNodeImporter : public INNPINodeImporter {
public:
  NNPIErrorCode importNode(Node *n, NNPIImporter &importer) override {
    auto *glowTanh = llvm::dyn_cast<TanhNode>(n);
    LOG_AND_RETURN_IF_NOT(ERROR, glowTanh, "Bad node type", NNPI_INVALID_PARAM);

    importer.setUsedTensors({nodeValueName(glowTanh->getInput())},
                            {nodeValueName(glowTanh->getResult())});

    return nnpiNetworkAddTanhOp(importer.getNetwork(),
                                glowTanh->getName().begin(),
                                nodeValueName(glowTanh->getInput()).c_str(),
                                nodeValueName(glowTanh->getResult()).c_str());
  }
};

class TopkNodeImporter : public INNPINodeImporter {
public:
  NNPIErrorCode importNode(Node *n, NNPIImporter &importer) override {
    auto *glowTopk = llvm::dyn_cast<TopKNode>(n);
    LOG_AND_RETURN_IF_NOT(ERROR, glowTopk, "Bad node type", NNPI_INVALID_PARAM);

    importer.setUsedTensors({nodeValueName(glowTopk->getInput())},
                            {nodeValueName(glowTopk->getValues()),
                             nodeValueName(glowTopk->getIndices())});
    return nnpiNetworkAddTopkOp(
        importer.getNetwork(), glowTopk->getName().begin(),
        nodeValueName(glowTopk->getInput()).c_str(),
        nodeValueName(glowTopk->getValues()).c_str(),
        nodeValueName(glowTopk->getIndices()).c_str(), glowTopk->getK(),
        -1); // No Axis parameter in Glow - using -1 by default.
  }
};

class ConcatNodeImporter : public INNPINodeImporter {
public:
  NNPIErrorCode importNode(Node *n, NNPIImporter &importer) override {
    auto *glowConcat = llvm::dyn_cast<ConcatNode>(n);
    LOG_AND_RETURN_IF_NOT(ERROR, glowConcat, "Bad node type",
                          NNPI_INVALID_PARAM);

    auto numInputs = glowConcat->getNumInputs();
    NNPIObjectName *inputs = new NNPIObjectName[numInputs];
    LOG_AND_RETURN_IF_NOT(ERROR, inputs, "No inputs", NNPI_INVALID_PARAM);
    std::unordered_set<std::string> inputTensors;

    for (unsigned i = 0; i < numInputs; i++) {
      auto nvName = nodeValueName(glowConcat->getNthInput(i));
      strncpy(inputs[i], nvName.c_str(), sizeof(NNPIObjectName));
      inputTensors.insert(nvName);
    }

    importer.setUsedTensors(inputTensors,
                            {nodeValueName(glowConcat->getResult())});

    auto res = nnpiNetworkAddConcatOp(
        importer.getNetwork(), glowConcat->getName().begin(), inputs, numInputs,
        nodeValueName(glowConcat->getResult()).c_str(), glowConcat->getDim());
    delete[] inputs;
    return res;
  }
};

class TileNodeImporter : public INNPINodeImporter {
public:
  NNPIErrorCode importNode(Node *n, NNPIImporter &importer) override {
    auto *glowTile = llvm::dyn_cast<TileNode>(n);
    LOG_AND_RETURN_IF_NOT(ERROR, glowTile, "Bad node type", NNPI_INVALID_PARAM);

    importer.setUsedTensors({nodeValueName(glowTile->getInput())},
                            {nodeValueName(glowTile->getResult())});

    auto numDims = glowTile->getInput().getType()->dims().size();
    std::vector<int32_t> repeats(numDims, 1);
    auto axis = glowTile->getAxis();
    LOG_AND_RETURN_IF_NOT(ERROR, axis >= 0 && axis < numDims,
                          "tile axis is invalid", NNPI_INVALID_PARAM);
    repeats[axis] = glowTile->getCount();
    NNPITensorDesc desc;
    desc.attributes.value = 0;
    desc.attributes.constant = 1;
    desc.numDims = 1;
    desc.dims[0] = numDims;
    desc.quantParams.precision = NNPI_PRECISION_INT32;
    desc.quantParams.type = NNPI_QUANTIZATION_NONE;
    desc.layout = NNPI_LAYOUT_ANY;

    auto repeatsTensorName = glowTile->getName().str() + "_repeats";

    importer.addTensor(repeatsTensorName, desc, repeats.data());

    return nnpiNetworkAddTileOp(
        importer.getNetwork(), glowTile->getName().begin(),
        nodeValueName(glowTile->getInput()).c_str(), repeatsTensorName.c_str(),
        nodeValueName(glowTile->getResult()).c_str());
  }
};

class GatherNodeImporter : public INNPINodeImporter {
public:
  NNPIErrorCode importNode(Node *n, NNPIImporter &importer) override {
    auto *glowGather = llvm::dyn_cast<GatherNode>(n);
    LOG_AND_RETURN_IF_NOT(ERROR, glowGather, "Bad node type",
                          NNPI_INVALID_PARAM);

    importer.setUsedTensors({nodeValueName(glowGather->getData()),
                             nodeValueName(glowGather->getIndices())},
                            {nodeValueName(glowGather->getResult())});

    return nnpiNetworkAddGatherOp(
        importer.getNetwork(), glowGather->getName().begin(),
        nodeValueName(glowGather->getData()).c_str(),
        nodeValueName(glowGather->getIndices()).c_str(),
        nodeValueName(glowGather->getResult()).c_str(),
        glowGather->getBatchDims());
  }
};

class ArgMaxNodeImporter : public INNPINodeImporter {
public:
  NNPIErrorCode importNode(Node *n, NNPIImporter &importer) override {
    auto *glowArgMax = llvm::dyn_cast<ArgMaxNode>(n);
    LOG_AND_RETURN_IF_NOT(ERROR, glowArgMax, "Bad node type",
                          NNPI_INVALID_PARAM);

    importer.setUsedTensors({nodeValueName(glowArgMax->getInput())},
                            {nodeValueName(glowArgMax->getArgmax())});

    uint32_t axis = glowArgMax->getAxis();
    auto keepDims = glowArgMax->getKeepDims() ? 1 : 0;
    return nnpiNetworkAddReduceOp(
        importer.getNetwork(), glowArgMax->getName().begin(),
        nodeValueName(glowArgMax->getInput()).c_str(),
        nodeValueName(glowArgMax->getArgmax()).c_str(), NNPI_REDUCE_ARG_MAX,
        &axis, 1, keepDims);
  }
};

class ReduceAddNodeImporter : public INNPINodeImporter {
public:
  NNPIErrorCode importNode(Node *n, NNPIImporter &importer) override {
    auto *glowReduce = llvm::dyn_cast<BatchedReduceAddNode>(n);
    LOG_AND_RETURN_IF_NOT(ERROR, glowReduce, "Bad node type",
                          NNPI_INVALID_PARAM);

    importer.setUsedTensors({nodeValueName(glowReduce->getBatch())},
                            {nodeValueName(glowReduce->getResult())});

    uint32_t axis = glowReduce->getAxis();
    return nnpiNetworkAddReduceOp(
        importer.getNetwork(), glowReduce->getName().begin(),
        nodeValueName(glowReduce->getBatch()).c_str(),
        nodeValueName(glowReduce->getResult()).c_str(), NNPI_REDUCE_SUM, &axis,
        1, 0);
  }
};

template <class ReduceNodeType, NNPI_REDUCE_TYPE reduceType>
class ReduceMultAxesNodeImporter : public INNPINodeImporter {
public:
  NNPIErrorCode importNode(Node *n, NNPIImporter &importer) override {
    auto *glowReduce = llvm::dyn_cast<ReduceNodeType>(n);
    LOG_AND_RETURN_IF_NOT(ERROR, glowReduce, "Bad node type",
                          NNPI_INVALID_PARAM);

    importer.setUsedTensors({nodeValueName(glowReduce->getBatch())},
                            {nodeValueName(glowReduce->getResult())});

    LOG_AND_RETURN_IF_NOT(ERROR, glowReduce->getAxes().size() == 1,
                          "Bad axis value", NNPI_INVALID_PARAM);
    uint32_t axis = glowReduce->getAxes()[0];
    return nnpiNetworkAddReduceOp(
        importer.getNetwork(), glowReduce->getName().begin(),
        nodeValueName(glowReduce->getBatch()).c_str(),
        nodeValueName(glowReduce->getResult()).c_str(), reduceType, &axis, 1,
        0);
  }
};

class LogNodeImporter : public INNPINodeImporter {
public:
  NNPIErrorCode importNode(Node *n, NNPIImporter &importer) override {
    auto *glowLog = llvm::dyn_cast<LogNode>(n);
    LOG_AND_RETURN_IF_NOT(ERROR, glowLog, "Bad node type", NNPI_INVALID_PARAM);

    importer.setUsedTensors({nodeValueName(glowLog->getInput())},
                            {nodeValueName(glowLog->getResult())});

    return nnpiNetworkAddLogOp(importer.getNetwork(),
                               glowLog->getName().begin(),
                               nodeValueName(glowLog->getInput()).c_str(),
                               nodeValueName(glowLog->getResult()).c_str());
  }
};

class SplatNodeImporter : public INNPINodeImporter {
public:
  NNPIErrorCode importNode(Node *n, NNPIImporter &importer) override {
    auto *glowSplat = llvm::dyn_cast<SplatNode>(n);
    LOG_AND_RETURN_IF_NOT(ERROR, glowSplat, "Bad node type",
                          NNPI_INVALID_PARAM);

    importer.setUsedTensors({}, {nodeValueName(glowSplat->getResult())});
    auto *destType = glowSplat->getResult().getType();
    int32_t numDims = static_cast<int32_t>(destType->dims().size());
    float glowSplatValue = glowSplat->getValue();

    std::vector<dim_t> finalShapeFilledWithOnes(numDims, 1);

    auto tileInputTensorName = NNPIImporter::internalName_ +
                               glowSplat->getName().str() + "_Tile_input";

    if (destType->getElementType() != ElemKind::FloatTy) {
      NNPITensorDesc convertInputDesc;
      convertInputDesc.attributes.value = 0;
      convertInputDesc.attributes.constant = 1;
      convertInputDesc.quantParams.precision = NNPI_PRECISION_FLOAT32;
      convertInputDesc.quantParams.type = NNPI_QUANTIZATION_NONE;
      importer.updateDescDimsFromGlow(finalShapeFilledWithOnes,
                                      convertInputDesc);

      auto convertInputTensorName = NNPIImporter::internalName_ +
                                    glowSplat->getName().str() +
                                    "_Tile_Convert_input";
      LOG_NNPI_IF_ERROR_RETURN_VALUE(importer.addTensor(convertInputTensorName,
                                                        convertInputDesc,
                                                        &glowSplatValue),
                                     "Failed to add tensor");

      auto convertName = NNPIImporter::internalName_ +
                         glowSplat->getName().str() + "_Tile_Convert";
      Type convertOutputType =
          Type::newShape(*destType, finalShapeFilledWithOnes);
      LOG_NNPI_IF_ERROR_RETURN_VALUE(
          importer.addValue(tileInputTensorName, &convertOutputType),
          "Failed to add value");

      LOG_NNPI_IF_ERROR_RETURN_VALUE(
          nnpiNetworkAddConvertOp(importer.getNetwork(), convertName.c_str(),
                                  convertInputTensorName.c_str(),
                                  tileInputTensorName.c_str()),
          "Failed to add layer");
    } else {
      NNPITensorDesc tileInputDesc;
      tileInputDesc.attributes.value = 0;
      tileInputDesc.attributes.constant = 1;
      tileInputDesc.quantParams.precision = NNPI_PRECISION_FLOAT32;
      tileInputDesc.quantParams.type = NNPI_QUANTIZATION_NONE;
      importer.updateDescDimsFromGlow(finalShapeFilledWithOnes, tileInputDesc);

      LOG_NNPI_IF_ERROR_RETURN_VALUE(importer.addTensor(tileInputTensorName,
                                                        tileInputDesc,
                                                        &glowSplatValue),
                                     "Failed to add tensor");
    }

    NNPITensorDesc repeatsDesc;
    repeatsDesc.attributes.value = 0;
    repeatsDesc.attributes.constant = 1;
    repeatsDesc.quantParams.precision = NNPI_PRECISION_INT32;
    repeatsDesc.quantParams.type = NNPI_QUANTIZATION_NONE;
    importer.updateDescDimsFromGlow({destType->dims().size()}, repeatsDesc);
    auto repeatsTensorName = NNPIImporter::internalName_ +
                             glowSplat->getName().str() + "_Tile_repeats";
    std::vector<int32_t> dims;
    for (int i = 0; i < numDims; i++) {
      dims.push_back(destType->dims()[i]);
    }

    LOG_NNPI_IF_ERROR_RETURN_VALUE(
        importer.addTensor(repeatsTensorName, repeatsDesc, dims.data()),
        "Failed to add tensor");

    auto tileNodeName =
        NNPIImporter::internalName_ + glowSplat->getName().str() + "_Tile";

    return nnpiNetworkAddTileOp(importer.getNetwork(), tileNodeName.c_str(),
                                tileInputTensorName.c_str(),
                                repeatsTensorName.c_str(),
                                nodeValueName(glowSplat->getResult()).c_str());
  }
};

class SLSNodeImporter : public INNPINodeImporter {
public:
  NNPIErrorCode importNode(Node *n, NNPIImporter &importer) override {
    auto *glowSLS = llvm::dyn_cast<SparseLengthsSumNode>(n);
    LOG_AND_RETURN_IF_NOT(ERROR, glowSLS, "Bad node type", NNPI_INVALID_PARAM);

    importer.setUsedTensors(
        {
            nodeValueName(glowSLS->getData()),
            nodeValueName(glowSLS->getIndices()),
            nodeValueName(glowSLS->getLengths()),
        },
        {nodeValueName(glowSLS->getResult())});

    NNPI_LENGTH_TYPE lengthType;
    LOG_AND_RETURN_IF_NOT(ERROR,
                          NNPIImporter::convertLengthsModeToLengthType(
                              glowSLS->getLengthsMode(), lengthType) ==
                              NNPI_NO_ERROR,
                          "Unhandled SLS length type", NNPI_INVALID_PARAM);

    return nnpiNetworkAddSparseLengthsWeightedSumOp(
        importer.getNetwork(), glowSLS->getName().begin(),
        nodeValueName(glowSLS->getData()).c_str(),
        nodeValueName(glowSLS->getResult()).c_str(), NULL,
        nodeValueName(glowSLS->getIndices()).c_str(),
        nodeValueName(glowSLS->getLengths()).c_str(), false, false,
        glowSLS->getAvgLength(), lengthType,
        /* force to IA */ false);
  }
};

class SLWSNodeImporter : public INNPINodeImporter {
public:
  NNPIErrorCode importNode(Node *n, NNPIImporter &importer) override {
    auto *glowSLWS = llvm::dyn_cast<SparseLengthsWeightedSumNode>(n);
    LOG_AND_RETURN_IF_NOT(ERROR, glowSLWS, "Bad node type", NNPI_INVALID_PARAM);

    importer.setUsedTensors(
        {
            nodeValueName(glowSLWS->getData()),
            nodeValueName(glowSLWS->getWeights()),
            nodeValueName(glowSLWS->getIndices()),
            nodeValueName(glowSLWS->getLengths()),
        },
        {nodeValueName(glowSLWS->getResult())});

    NNPI_LENGTH_TYPE lengthType;
    LOG_AND_RETURN_IF_NOT(ERROR,
                          NNPIImporter::convertLengthsModeToLengthType(
                              glowSLWS->getLengthsMode(), lengthType) ==
                              NNPI_NO_ERROR,
                          "Unhandled SLS length type", NNPI_INVALID_PARAM);

    return nnpiNetworkAddSparseLengthsWeightedSumOp(
        importer.getNetwork(), glowSLWS->getName().begin(),
        nodeValueName(glowSLWS->getData()).c_str(),
        nodeValueName(glowSLWS->getResult()).c_str(),
        nodeValueName(glowSLWS->getWeights()).c_str(),
        nodeValueName(glowSLWS->getIndices()).c_str(),
        nodeValueName(glowSLWS->getLengths()).c_str(), false, false,
        glowSLWS->getAvgLength(), lengthType,
        /* force to IA */ false);
  }
};

class EmbeddingBagNodeImporter : public INNPINodeImporter {
public:
  NNPIErrorCode importNode(Node *n, NNPIImporter &importer) override {
    auto *glowEmbeddingBag = llvm::dyn_cast<EmbeddingBagNode>(n);
    LOG_AND_RETURN_IF_NOT(ERROR, glowEmbeddingBag, "Bad node type",
                          NNPI_INVALID_PARAM);

    bool hasEndOffset = glowEmbeddingBag->getHasEndOffset();
    LOG_AND_RETURN_IF_NOT(ERROR, hasEndOffset,
                          "[EmbeddingBag] hasEndOffset must be true",
                          NNPI_INVALID_PARAM);

    importer.setUsedTensors(
        {
            nodeValueName(glowEmbeddingBag->getData()),
            nodeValueName(glowEmbeddingBag->getWeights()),
            nodeValueName(glowEmbeddingBag->getIndices()),
            nodeValueName(glowEmbeddingBag->getOffsets()),
        },
        {nodeValueName(glowEmbeddingBag->getResult())});

    NNPI_LENGTH_TYPE lengthType;
    LOG_AND_RETURN_IF_NOT(ERROR,
                          NNPIImporter::convertLengthsModeToLengthType(
                              glowEmbeddingBag->getLengthsMode(), lengthType) ==
                              NNPI_NO_ERROR,
                          "Unhandled SLS length type", NNPI_INVALID_PARAM);

    return nnpiNetworkAddSparseLengthsWeightedSumOp(
        importer.getNetwork(), glowEmbeddingBag->getName().begin(),
        nodeValueName(glowEmbeddingBag->getData()).c_str(),
        nodeValueName(glowEmbeddingBag->getResult()).c_str(),
        nodeValueName(glowEmbeddingBag->getWeights()).c_str(),
        nodeValueName(glowEmbeddingBag->getIndices()).c_str(),
        nodeValueName(glowEmbeddingBag->getOffsets()).c_str(), false, true,
        glowEmbeddingBag->getAvgLength(), lengthType,
        /* force to IA */ false);
  }
};

class EmbeddingBagByteRowwiseOffsetsNodeImporter : public INNPINodeImporter {
public:
  NNPIErrorCode importNode(Node *n, NNPIImporter &importer) override {
    auto *glowEBBRO = llvm::dyn_cast<EmbeddingBagByteRowwiseOffsetsNode>(n);
    LOG_AND_RETURN_IF_NOT(ERROR, glowEBBRO, "Bad node type",
                          NNPI_INVALID_PARAM);

    bool hasEndOffset = glowEBBRO->getHasEndOffset();
    LOG_AND_RETURN_IF_NOT(ERROR, hasEndOffset,
                          "[EmbeddingBag] hasEndOffset must be true",
                          NNPI_INVALID_PARAM);

    importer.setUsedTensors(
        {
            nodeValueName(glowEBBRO->getData()),
            nodeValueName(glowEBBRO->getWeights()),
            nodeValueName(glowEBBRO->getIndices()),
            nodeValueName(glowEBBRO->getOffsets()),
        },
        {nodeValueName(glowEBBRO->getResult())});

    bool usFp32Accum = !(glowEBBRO->getUseFP16Accumulation() &&
                         (glowEBBRO->getResult().getType()->getElementType() ==
                          glow::ElemKind::Float16Ty));

    NNPI_LENGTH_TYPE lengthType;
    LOG_AND_RETURN_IF_NOT(ERROR,
                          NNPIImporter::convertLengthsModeToLengthType(
                              glowEBBRO->getLengthsMode(), lengthType) ==
                              NNPI_NO_ERROR,
                          "Unhandled SLS length type", NNPI_INVALID_PARAM);

    return nnpiNetworkAddSparseLengthsWeightedSumOp(
        importer.getNetwork(), glowEBBRO->getName().begin(),
        nodeValueName(glowEBBRO->getData()).c_str(),
        nodeValueName(glowEBBRO->getResult()).c_str(),
        nodeValueName(glowEBBRO->getWeights()).c_str(),
        nodeValueName(glowEBBRO->getIndices()).c_str(),
        nodeValueName(glowEBBRO->getOffsets()).c_str(), usFp32Accum, true,
        glowEBBRO->getAvgLength(), lengthType,
        /* force to IA */ false);
  }
};

class SelectNodeImporter : public INNPINodeImporter {
public:
  NNPIErrorCode importNode(Node *n, NNPIImporter &importer) override {
    auto *glowSelect = llvm::dyn_cast<SelectNode>(n);
    LOG_AND_RETURN_IF_NOT(ERROR, glowSelect, "Bad node type",
                          NNPI_INVALID_PARAM);

    importer.setUsedTensors(
        {
            nodeValueName(glowSelect->getLHS()),
            nodeValueName(glowSelect->getRHS()),
            nodeValueName(glowSelect->getCond()),
        },
        {nodeValueName(glowSelect->getResult())});
    return nnpiNetworkAddSelectOp(
        importer.getNetwork(), glowSelect->getName().begin(),
        nodeValueName(glowSelect->getLHS()).c_str(), // True values.
        nodeValueName(glowSelect->getRHS()).c_str(), // False values.
        nodeValueName(glowSelect->getCond()).c_str(),
        nodeValueName(glowSelect->getResult()).c_str());
  }
};

class LRNNodeImporter : public INNPINodeImporter {
public:
  NNPIErrorCode importNode(Node *n, NNPIImporter &importer) override {
    auto *glowLRN = llvm::dyn_cast<LocalResponseNormalizationNode>(n);
    LOG_AND_RETURN_IF_NOT(ERROR, glowLRN, "Bad node type", NNPI_INVALID_PARAM);

    // Overwrite input/output values for layout.
    LOG_NNPI_IF_ERROR_RETURN_VALUE(
        importer.addValue(nodeValueName(glowLRN->getInput()),
                          glowLRN->getInput().getType(),
                          /* alternativeLayout */ true),
        "Failed to add tensor to NNPI");
    LOG_NNPI_IF_ERROR_RETURN_VALUE(
        importer.addValue(nodeValueName(glowLRN->getResult()),
                          glowLRN->getResult().getType(),
                          /* alternativeLayout */ true),
        "Failed to add tensor to NNPI");

    importer.setUsedTensors({nodeValueName(glowLRN->getInput())},
                            {nodeValueName(glowLRN->getResult())});

    return nnpiNetworkAddLRNOp(
        importer.getNetwork(), glowLRN->getName().begin(),
        nodeValueName(glowLRN->getInput()).c_str(),
        nodeValueName(glowLRN->getResult()).c_str(),
        NNPI_LRN_TYPE::NNPI_LRN_ACROSS_CHANNELS, glowLRN->getAlpha(),
        glowLRN->getBeta(), glowLRN->getK(),
        (2 * glowLRN->getHalfWindowSize() + 1));
  }
};

class RQFCNodeImporter : public INNPINodeImporter {
public:
  NNPIErrorCode importNode(Node *n, NNPIImporter &importer) override {
    auto *glowRowwiseFC = llvm::dyn_cast<RowwiseQuantizedFullyConnectedNode>(n);
    LOG_AND_RETURN_IF_NOT(ERROR, glowRowwiseFC, "Bad node type",
                          NNPI_INVALID_PARAM);
    LOG_AND_RETURN_IF_NOT(
        ERROR,
        !(glowRowwiseFC->getOffsets()) ||
            importer.zeroes(nodeValueName(glowRowwiseFC->getOffsets()).c_str()),
        "Bad offset value", NNPI_INVALID_PARAM);

    // Create the weights with no offset tensor.
    // Assert weights & biases have no offset or all zeroes.

    LOG_NNPI_IF_ERROR_RETURN_VALUE(
        importer.addTensor(nodeValueName(glowRowwiseFC->getWeights()),
                           /* alternativeLayout */ false,
                           nodeValueName(glowRowwiseFC->getScales()),
                           nodeValueName(glowRowwiseFC->getOffsets()),
                           /* forceSymlowp */ true),
        "Failed to add tensor to NNPI");

    LOG_NNPI_IF_ERROR_RETURN_VALUE(
        importer.addTensor(nodeValueName(glowRowwiseFC->getBias()),
                           /* alternativeLayout */ false, {}, {},
                           /* forceSymlowp */ true),
        "Failed to add tensor to NNPI");

    // Overwrite input/output values for layout.
    LOG_NNPI_IF_ERROR_RETURN_VALUE(
        importer.addValue(nodeValueName(glowRowwiseFC->getInput()),
                          glowRowwiseFC->getInput().getType(),
                          glowRowwiseFC->getInput().getType()->dims().size() ==
                              4),
        "Failed to add tensor to NNPI");
    LOG_NNPI_IF_ERROR_RETURN_VALUE(
        importer.addValue(nodeValueName(glowRowwiseFC->getResult()),
                          glowRowwiseFC->getResult().getType(),
                          glowRowwiseFC->getResult().getType()->dims().size() ==
                              4),
        "Failed to add tensor to NNPI");

    importer.setUsedTensors(
        {
            nodeValueName(glowRowwiseFC->getInput()),
            nodeValueName(glowRowwiseFC->getWeights()),
            nodeValueName(glowRowwiseFC->getBias()),
        },
        {
            nodeValueName(glowRowwiseFC->getResult()),
        });
    return nnpiNetworkAddFullyConnectedOp(
        importer.getNetwork(), glowRowwiseFC->getName().begin(),
        nodeValueName(glowRowwiseFC->getInput()).c_str(),
        nodeValueName(glowRowwiseFC->getResult()).c_str(),
        nodeValueName(glowRowwiseFC->getWeights()).c_str(),
        glowRowwiseFC->getBias()
            ? nodeValueName(glowRowwiseFC->getBias()).c_str()
            : nullptr);
  }
};

class ChannelwiseQuantizedConvolutionNodeImporter : public INNPINodeImporter {
public:
  NNPIErrorCode importNode(Node *n, NNPIImporter &importer) override {

    auto *glowChannelwiseQuantizedConv =
        llvm::dyn_cast<ChannelwiseQuantizedConvolutionNode>(n);
    LOG_AND_RETURN_IF_NOT(ERROR, glowChannelwiseQuantizedConv, "Bad node type",
                          NNPI_INVALID_PARAM);
    LOG_AND_RETURN_IF_NOT(
        ERROR,
        !(glowChannelwiseQuantizedConv->getFilterOffsets()) ||
            importer.zeroes(
                nodeValueName(glowChannelwiseQuantizedConv->getFilterOffsets())
                    .c_str()),
        "Bad offset value", NNPI_INVALID_PARAM);

    const uint32_t SPATIAL_DIMS2 = 2;
    LOG_AND_RETURN_IF_NOT(
        ERROR,
        glowChannelwiseQuantizedConv->getKernels().size() == SPATIAL_DIMS2,
        "[Conv] Invalid number of kernel sizes", NNPI_INVALID_PARAM);
    LOG_AND_RETURN_IF_NOT(ERROR,
                          glowChannelwiseQuantizedConv->getPads().size() ==
                              2 * SPATIAL_DIMS2,
                          "[Conv] Invalid number of pads", NNPI_INVALID_PARAM);
    LOG_AND_RETURN_IF_NOT(
        ERROR,
        glowChannelwiseQuantizedConv->getStrides().size() == SPATIAL_DIMS2,
        "[Conv] Invalid number of strides", NNPI_INVALID_PARAM);

    uint32_t kernel[SPATIAL_DIMS2] = {
        glowChannelwiseQuantizedConv->getKernels()[0],
        glowChannelwiseQuantizedConv->getKernels()[1]};
    uint32_t paddingStart[SPATIAL_DIMS2] = {
        glowChannelwiseQuantizedConv->getPads()[0],
        glowChannelwiseQuantizedConv->getPads()[1]};
    uint32_t paddingEnd[SPATIAL_DIMS2] = {
        glowChannelwiseQuantizedConv->getPads()[2],
        glowChannelwiseQuantizedConv->getPads()[3]};
    uint32_t stride[SPATIAL_DIMS2] = {
        glowChannelwiseQuantizedConv->getStrides()[0],
        glowChannelwiseQuantizedConv->getStrides()[1]};
    uint32_t dilation[SPATIAL_DIMS2] = {1, 1}; // No dilation, default values

    // Create the weights with no offset tensor.
    // Assert weights & biases have no offset or all zeroes.

    LOG_NNPI_IF_ERROR_RETURN_VALUE(
        importer.addTensor(
            nodeValueName(glowChannelwiseQuantizedConv->getFilter()),
            /* alternativeLayout */ true,
            nodeValueName(glowChannelwiseQuantizedConv->getFilterScales()),
            nodeValueName(glowChannelwiseQuantizedConv->getFilterOffsets()),
            /* forceSymlowp */ true),
        "Failed to add tensor to NNPI");

    LOG_NNPI_IF_ERROR_RETURN_VALUE(
        importer.addTensor(
            nodeValueName(glowChannelwiseQuantizedConv->getBias()),
            /* alternativeLayout */ false, {}, {},
            /* forceSymlowp */ true),
        "Failed to add tensor to NNPI");

    // Overwrite input/output values for layout.
    LOG_NNPI_IF_ERROR_RETURN_VALUE(
        importer.addValue(
            nodeValueName(glowChannelwiseQuantizedConv->getInput()),
            glowChannelwiseQuantizedConv->getInput().getType(),
            glowChannelwiseQuantizedConv->getInput().getType()->dims().size() ==
                4),
        "Failed to add tensor to NNPI");

    LOG_NNPI_IF_ERROR_RETURN_VALUE(
        importer.addValue(
            nodeValueName(glowChannelwiseQuantizedConv->getResult()),
            glowChannelwiseQuantizedConv->getResult().getType(),
            glowChannelwiseQuantizedConv->getResult()
                    .getType()
                    ->dims()
                    .size() == 4),
        "Failed to add tensor to NNPI");

    importer.setUsedTensors(
        {
            nodeValueName(glowChannelwiseQuantizedConv->getInput()),
            nodeValueName(glowChannelwiseQuantizedConv->getFilter()),
            nodeValueName(glowChannelwiseQuantizedConv->getBias()),
        },
        {
            nodeValueName(glowChannelwiseQuantizedConv->getResult()),
        });

    return nnpiNetworkAddConvolutionOp(
        importer.getNetwork(), glowChannelwiseQuantizedConv->getName().begin(),
        nodeValueName(glowChannelwiseQuantizedConv->getInput()).c_str(),
        nodeValueName(glowChannelwiseQuantizedConv->getResult()).c_str(),
        nodeValueName(glowChannelwiseQuantizedConv->getFilter()).c_str(),
        glowChannelwiseQuantizedConv->getBias()
            ? nodeValueName(glowChannelwiseQuantizedConv->getBias()).c_str()
            : nullptr,
        kernel, paddingStart, paddingEnd, stride, dilation, SPATIAL_DIMS2,
        glowChannelwiseQuantizedConv->getGroup());
  }
};

class ReplaceNaNNodeImporter : public INNPINodeImporter {
public:
  NNPIErrorCode importNode(Node *n, NNPIImporter &importer) override {
    auto *glowReplaceNan = llvm::dyn_cast<ReplaceNaNNode>(n);
    LOG_AND_RETURN_IF_NOT(ERROR, glowReplaceNan, "Bad node type",
                          NNPI_INVALID_PARAM);

    importer.setUsedTensors({nodeValueName(glowReplaceNan->getInput())},
                            {nodeValueName(glowReplaceNan->getResult())});
    return nnpiNetworkAddReplaceNanOp(
        importer.getNetwork(), glowReplaceNan->getName().begin(),
        nodeValueName(glowReplaceNan->getInput()).c_str(),
        nodeValueName(glowReplaceNan->getResult()).c_str(),
        glowReplaceNan->getValue());
  }
};

class GatherRangesNodeImporter : public INNPINodeImporter {
public:
  NNPIErrorCode importNode(Node *n, NNPIImporter &importer) override {
    auto *glowGatherRanges = llvm::dyn_cast<GatherRangesNode>(n);
    LOG_AND_RETURN_IF_NOT(ERROR, glowGatherRanges, "Bad node type",
                          NNPI_INVALID_PARAM);

    importer.setUsedTensors({nodeValueName(glowGatherRanges->getData()),
                             nodeValueName(glowGatherRanges->getRanges())},
                            {nodeValueName(glowGatherRanges->getOutput()),
                             nodeValueName(glowGatherRanges->getLengths())});
    return nnpiNetworkAddGatherRangesOp(
        importer.getNetwork(), glowGatherRanges->getName().begin(),
        nodeValueName(glowGatherRanges->getData()).c_str(),
        nodeValueName(glowGatherRanges->getRanges()).c_str(),
        nodeValueName(glowGatherRanges->getOutput()).c_str(),
        nodeValueName(glowGatherRanges->getLengths()).c_str());
  }
};

class BatchAddNodeImporter : public INNPINodeImporter {
public:
  NNPIErrorCode importNode(Node *n, NNPIImporter &importer) override {
    auto *glowBatchAdd = llvm::dyn_cast<BatchedAddNode>(n);
    LOG_AND_RETURN_IF_NOT(ERROR, glowBatchAdd, "Bad node type",
                          NNPI_INVALID_PARAM);

    NNPIObjectName inputNames[2];
    snprintf(inputNames[0], NNPI_MAX_STRING_LEN, "%s",
             nodeValueName(glowBatchAdd->getBatch()).c_str());
    snprintf(inputNames[1], NNPI_MAX_STRING_LEN, "%s",
             nodeValueName(glowBatchAdd->getSlice()).c_str());
    importer.setUsedTensors({nodeValueName(glowBatchAdd->getBatch()),
                             nodeValueName(glowBatchAdd->getSlice())},
                            {nodeValueName(glowBatchAdd->getResult())});
    return nnpiNetworkAddElementwiseOp(
        importer.getNetwork(), glowBatchAdd->getName().begin(), inputNames, 2,
        nodeValueName(glowBatchAdd->getResult()).c_str(), NNPI_ELTWISE_ADD);
  }
};

class RQSLWSNodeImporter : public INNPINodeImporter {
public:
  NNPIErrorCode importNode(Node *n, NNPIImporter &importer) override {
    auto *glowSLWS =
        llvm::dyn_cast<RowwiseQuantizedSparseLengthsWeightedSumNode>(n);
    LOG_AND_RETURN_IF_NOT(ERROR, glowSLWS, "Bad node type", NNPI_INVALID_PARAM);

    LOG_NNPI_IF_ERROR_RETURN_VALUE(
        importer.addTensor(nodeValueName(glowSLWS->getData()),
                           /* alternativeLayout */ false,
                           nodeValueName(glowSLWS->getScales()),
                           nodeValueName(glowSLWS->getOffsets()),
                           /* force to IA */ false),
        "Failed to add tensor to NNPI");

    importer.setUsedTensors(
        {
            nodeValueName(glowSLWS->getData()),
            nodeValueName(glowSLWS->getWeights()),
            nodeValueName(glowSLWS->getIndices()),
            nodeValueName(glowSLWS->getLengths()),
        },
        {nodeValueName(glowSLWS->getResult())});

    bool usFp32Accum = !(glowSLWS->getUseFP16Accumulation() &&
                         (glowSLWS->getResult().getType()->getElementType() ==
                          glow::ElemKind::Float16Ty));

    NNPI_LENGTH_TYPE lengthType;
    LOG_AND_RETURN_IF_NOT(ERROR,
                          NNPIImporter::convertLengthsModeToLengthType(
                              glowSLWS->getLengthsMode(), lengthType) ==
                              NNPI_NO_ERROR,
                          "Unhandled SLS length type", NNPI_INVALID_PARAM);

    return nnpiNetworkAddSparseLengthsWeightedSumOp(
        importer.getNetwork(), glowSLWS->getName().begin(),
        nodeValueName(glowSLWS->getData()).c_str(),
        nodeValueName(glowSLWS->getResult()).c_str(),
        nodeValueName(glowSLWS->getWeights()).c_str(),
        nodeValueName(glowSLWS->getIndices()).c_str(),
        nodeValueName(glowSLWS->getLengths()).c_str(), usFp32Accum, false,
        glowSLWS->getAvgLength(), lengthType,
        /* force to IA */ false);
  }
};

class FRQSLSNodeImporter : public INNPINodeImporter {
public:
  NNPIErrorCode importNode(Node *n, NNPIImporter &importer) override {
    auto *glowSLWS =
        llvm::dyn_cast<FusedRowwiseQuantizedSparseLengthsSumNode>(n);
    LOG_AND_RETURN_IF_NOT(ERROR, glowSLWS, "Bad node type", NNPI_INVALID_PARAM);

    importer.setUsedTensors(
        {
            nodeValueName(glowSLWS->getData()),
            nodeValueName(glowSLWS->getIndices()),
            nodeValueName(glowSLWS->getLengths()),
        },
        {nodeValueName(glowSLWS->getResult())});

    bool usFp32Accum = !(glowSLWS->getUseFP16Accumulation() &&
                         (glowSLWS->getResult().getType()->getElementType() ==
                          glow::ElemKind::Float16Ty));

    NNPI_LENGTH_TYPE lengthType;
    LOG_AND_RETURN_IF_NOT(ERROR,
                          NNPIImporter::convertLengthsModeToLengthType(
                              glowSLWS->getLengthsMode(), lengthType) ==
                              NNPI_NO_ERROR,
                          "Unhandled SLS length type", NNPI_INVALID_PARAM);

    return nnpiNetworkAddSparseLengthsWeightedSumOp(
        importer.getNetwork(), glowSLWS->getName().begin(),
        nodeValueName(glowSLWS->getData()).c_str(),
        nodeValueName(glowSLWS->getResult()).c_str(), NULL,
        nodeValueName(glowSLWS->getIndices()).c_str(),
        nodeValueName(glowSLWS->getLengths()).c_str(), usFp32Accum, false,
        glowSLWS->getAvgLength(), lengthType,
        /* force to IA */ false);
  }
};

class FRQSLWSNodeImporter : public INNPINodeImporter {
public:
  NNPIErrorCode importNode(Node *n, NNPIImporter &importer) override {
    auto *glowSLWS =
        llvm::dyn_cast<FusedRowwiseQuantizedSparseLengthsWeightedSumNode>(n);
    LOG_AND_RETURN_IF_NOT(ERROR, glowSLWS, "Bad node type", NNPI_INVALID_PARAM);

    importer.setUsedTensors(
        {
            nodeValueName(glowSLWS->getData()),
            nodeValueName(glowSLWS->getWeights()),
            nodeValueName(glowSLWS->getIndices()),
            nodeValueName(glowSLWS->getLengths()),
        },
        {nodeValueName(glowSLWS->getResult())});

    bool usFp32Accum = !(glowSLWS->getUseFP16Accumulation() &&
                         (glowSLWS->getResult().getType()->getElementType() ==
                          glow::ElemKind::Float16Ty));

    NNPI_LENGTH_TYPE lengthType;
    LOG_AND_RETURN_IF_NOT(ERROR,
                          NNPIImporter::convertLengthsModeToLengthType(
                              glowSLWS->getLengthsMode(), lengthType) ==
                              NNPI_NO_ERROR,
                          "Unhandled SLS length type", NNPI_INVALID_PARAM);

    return nnpiNetworkAddSparseLengthsWeightedSumOp(
        importer.getNetwork(), glowSLWS->getName().begin(),
        nodeValueName(glowSLWS->getData()).c_str(),
        nodeValueName(glowSLWS->getResult()).c_str(),
        nodeValueName(glowSLWS->getWeights()).c_str(),
        nodeValueName(glowSLWS->getIndices()).c_str(),
        nodeValueName(glowSLWS->getLengths()).c_str(), usFp32Accum, false,
        glowSLWS->getAvgLength(), lengthType,
        /* force to IA */ false);
  }
};

class LengthsRangeFillNodeImporter : public INNPINodeImporter {
public:
  NNPIErrorCode importNode(Node *n, NNPIImporter &importer) override {
    auto *glowLengthsRangesfill = llvm::dyn_cast<LengthsRangeFillNode>(n);
    LOG_AND_RETURN_IF_NOT(ERROR, glowLengthsRangesfill, "Bad node type",
                          NNPI_INVALID_PARAM);

    importer.setUsedTensors(
        {nodeValueName(glowLengthsRangesfill->getLengths())},
        {nodeValueName(glowLengthsRangesfill->getResult())});

    return nnpiNetworkAddLengthsRangeFillOp(
        importer.getNetwork(), glowLengthsRangesfill->getName().begin(),
        nodeValueName(glowLengthsRangesfill->getLengths()).c_str(),
        nodeValueName(glowLengthsRangesfill->getResult()).c_str());
  }
};

class SpaceToDepthNodeImporter : public INNPINodeImporter {
public:
  NNPIErrorCode importNode(Node *n, NNPIImporter &importer) override {
    auto *glowSpaceToDepth = llvm::dyn_cast<SpaceToDepthNode>(n);
    LOG_AND_RETURN_IF_NOT(ERROR, glowSpaceToDepth, "Bad node type",
                          NNPI_INVALID_PARAM);

    importer.setUsedTensors({nodeValueName(glowSpaceToDepth->getInput())},
                            {nodeValueName(glowSpaceToDepth->getResult())});

    return nnpiNetworkAddSpaceToDepthOp(
        importer.getNetwork(), glowSpaceToDepth->getName().begin(),
        nodeValueName(glowSpaceToDepth->getInput()).c_str(),
        nodeValueName(glowSpaceToDepth->getResult()).c_str(),
        glowSpaceToDepth->getBlockSize());
  }
};

class BatchOneHotNodeImporter : public INNPINodeImporter {
public:
  NNPIErrorCode importNode(Node *n, NNPIImporter &importer) override {
    auto *glowBatchOneHot = llvm::dyn_cast<BatchOneHotNode>(n);
    LOG_AND_RETURN_IF_NOT(ERROR, glowBatchOneHot, "Bad node type",
                          NNPI_INVALID_PARAM);

    importer.setUsedTensors(
        {
            nodeValueName(glowBatchOneHot->getData()),
            nodeValueName(glowBatchOneHot->getLengths()),
            nodeValueName(glowBatchOneHot->getValues()),
        },
        {nodeValueName(glowBatchOneHot->getResult())});

    return nnpiNetworkAddBatchOneHotOp(
        importer.getNetwork(), glowBatchOneHot->getName().begin(),
        nodeValueName(glowBatchOneHot->getData()).c_str(),
        nodeValueName(glowBatchOneHot->getLengths()).c_str(),
        nodeValueName(glowBatchOneHot->getValues()).c_str(),
        nodeValueName(glowBatchOneHot->getResult()).c_str());
  }
};

class NNPICustomIANodeImporter : public INNPINodeImporter {
public:
  NNPIErrorCode importNode(Node *n, NNPIImporter &importer) override {
    auto *glowIA = llvm::dyn_cast<NNPICustomIANode>(n);
    LOG_AND_RETURN_IF_NOT(ERROR, glowIA, "Bad node type", NNPI_INVALID_PARAM);

    auto numInputs = glowIA->getInputs().size();
    NNPIObjectName inputs[numInputs];
    LOG_AND_RETURN_IF_NOT(ERROR, inputs, "No inputs", NNPI_INVALID_PARAM);
    std::unordered_set<std::string> inputTensors;
    uint32_t i = 0;
    for (const auto &nv : glowIA->getInputs()) {
      auto nvName = nodeValueName(nv);
      strncpy(inputs[i++], nvName.c_str(), sizeof(NNPIObjectName));
      inputTensors.insert(nvName);
    }

    uint32_t numOutputs = 1;
    NNPIObjectName outputs[numOutputs];
    LOG_AND_RETURN_IF_NOT(ERROR, outputs, "No outputs", NNPI_INVALID_PARAM);
    std::unordered_set<std::string> outputTensors;
    auto nvName = nodeValueName(glowIA->getResult());
    strncpy(outputs[0], nvName.c_str(), sizeof(NNPIObjectName));
    outputTensors.insert(nvName);

    importer.setUsedTensors(inputTensors, outputTensors);
    NNPIErrorCode error = importer.addIAExtentionPath(glowIA->getIAPath());
    LOG_AND_RETURN_IF_NOT(ERROR, error == NNPI_NO_ERROR,
                          "Failed to store IA extension", NNPI_INVALID_PARAM);

    auto res = nnpiNetworkAddCustomIAOp(
        importer.getNetwork(), glowIA->getName().begin(), numInputs, inputs,
        numOutputs, outputs, glowIA->getKernelName().c_str());
    return res;
  }
};
class NNPICustomDSPNodeImporter : public INNPINodeImporter {
public:
  NNPIErrorCode importNode(Node *n, NNPIImporter &importer) override {
    auto *glowDSP = llvm::dyn_cast<NNPICustomDSPNode>(n);
    LOG_AND_RETURN_IF_NOT(ERROR, glowDSP, "Bad node type", NNPI_INVALID_PARAM);

    auto numInputs = glowDSP->getInputs().size();
    NNPIObjectName *inputs = new NNPIObjectName[numInputs];
    LOG_AND_RETURN_IF_NOT(ERROR, inputs, "No inputs", NNPI_INVALID_PARAM);
    std::unordered_set<std::string> inputTensors;
    uint32_t i = 0;
    for (const auto &nv : glowDSP->getInputs()) {
      auto nvName = nodeValueName(nv);
      strncpy(inputs[i++], nvName.c_str(), sizeof(NNPIObjectName));
      inputTensors.insert(nvName);
    }

    uint32_t numOutputs = 1;
    NNPIObjectName *outputs = new NNPIObjectName[numOutputs];
    LOG_AND_RETURN_IF_NOT(ERROR, outputs, "No outputs", NNPI_INVALID_PARAM);
    std::unordered_set<std::string> outputTensors;
    auto nvName = nodeValueName(glowDSP->getResult());
    strncpy(outputs[0], nvName.c_str(), sizeof(NNPIObjectName));
    outputTensors.insert(nvName);

    importer.setUsedTensors(inputTensors, outputTensors);

    const auto *kpConstant =
        glowDSP->getParent()->getParent()->getConstantByName(
            glowDSP->getKernelParams().getNode()->getName());
    LOG_AND_RETURN_IF_NOT(ERROR, kpConstant, "Kernel Params must be constant",
                          NNPI_INVALID_PARAM);

    const auto *wcConstant =
        glowDSP->getParent()->getParent()->getConstantByName(
            glowDSP->getWalkConfig().getNode()->getName());
    LOG_AND_RETURN_IF_NOT(ERROR, wcConstant, "Walk Config must be constant",
                          NNPI_INVALID_PARAM);

    const Tensor *kpTensor = &kpConstant->getPayload();
    const Tensor *wcTensor = &wcConstant->getPayload();
    auto res = nnpiNetworkAddCustomDspOp(
        importer.getNetwork(), glowDSP->getName().begin(), inputs, numInputs,
        outputs, numOutputs, kpTensor->getUnsafePtr(),
        kpTensor->getSizeInBytes(),
        reinterpret_cast<const NNPIWalkConfig *>(wcTensor->getUnsafePtr()),
        glowDSP->getPrivateAreaSize(), glowDSP->getKernelName().c_str(),
        reinterpret_cast<const NNPICustomDspIceRefCallback>(
            glowDSP->getICERefCallback()));
    delete[] inputs;
    delete[] outputs;
    return res;
  }
};

class ClipNodeImporter : public INNPINodeImporter {
public:
  NNPIErrorCode importNode(Node *n, NNPIImporter &importer) override {
    auto *glowClip = llvm::dyn_cast<ClipNode>(n);
    LOG_AND_RETURN_IF_NOT(ERROR, glowClip, "Bad node type", NNPI_INVALID_PARAM);

    importer.setUsedTensors({nodeValueName(glowClip->getInput())},
                            {nodeValueName(glowClip->getResult())});

    return nnpiNetworkAddClipOp(importer.getNetwork(),
                                glowClip->getName().begin(),
                                nodeValueName(glowClip->getInput()).c_str(),
                                nodeValueName(glowClip->getResult()).c_str(),
                                glowClip->getMin(), glowClip->getMax());
  }
};

class BatchNormalizationNodeImporter : public INNPINodeImporter {
public:
  NNPIErrorCode importNode(Node *n, NNPIImporter &importer) override {
    auto *glowBN = llvm::dyn_cast<BatchNormalizationNode>(n);
    LOG_AND_RETURN_IF_NOT(ERROR, glowBN, "Bad node type", NNPI_INVALID_PARAM);

    importer.setUsedTensors(
        {nodeValueName(glowBN->getInput()), nodeValueName(glowBN->getScale())},
        {nodeValueName(glowBN->getBias()), nodeValueName(glowBN->getMean()),
         nodeValueName(glowBN->getVar()), nodeValueName(glowBN->getResult())});

    return nnpiNetworkAddBatchNormOp(
        importer.getNetwork(), glowBN->getName().begin(),
        nodeValueName(glowBN->getInput()).c_str(),
        nodeValueName(glowBN->getResult()).c_str(),
        nodeValueName(glowBN->getMean()).c_str(),
        nodeValueName(glowBN->getVar()).c_str(),
        nodeValueName(glowBN->getScale()).c_str(),
        nodeValueName(glowBN->getBias()).c_str(), glowBN->getEpsilon());
  }
};

class LayerNormalizationNodeImporter : public INNPINodeImporter {
public:
  NNPIErrorCode importNode(Node *n, NNPIImporter &importer) override {
    auto *glowLN = llvm::dyn_cast<LayerNormalizationNode>(n);
    LOG_AND_RETURN_IF_NOT(ERROR, glowLN, "Bad node type", NNPI_INVALID_PARAM);

    importer.setUsedTensors(
        {nodeValueName(glowLN->getInput()), nodeValueName(glowLN->getScale())},
        {nodeValueName(glowLN->getBias()), nodeValueName(glowLN->getResult())});

    llvm::SmallVector<uint32_t, 4> normShape(glowLN->getScale().dims().begin(),
                                             glowLN->getScale().dims().end());

    return nnpiNetworkAddLayerNormOp(
        importer.getNetwork(), glowLN->getName().begin(),
        nodeValueName(glowLN->getInput()).c_str(),
        nodeValueName(glowLN->getResult()).c_str(),
        nodeValueName(glowLN->getScale()).c_str(),
        nodeValueName(glowLN->getBias()).c_str(), normShape.data(),
        normShape.size(), glowLN->getEpsilon());
  }
};

class LogitNodeImporter : public INNPINodeImporter {
public:
  NNPIErrorCode importNode(Node *n, NNPIImporter &importer) override {
    auto *glowLogit = llvm::dyn_cast<LogitNode>(n);
    LOG_AND_RETURN_IF_NOT(ERROR, glowLogit, "Bad node type",
                          NNPI_INVALID_PARAM);

    importer.setUsedTensors({nodeValueName(glowLogit->getInput()),
                             nodeValueName(glowLogit->getResult())});

    return nnpiNetworkAddLogitOp(
        importer.getNetwork(), glowLogit->getName().begin(),
        nodeValueName(glowLogit->getInput()).c_str(),
        nodeValueName(glowLogit->getResult()).c_str(), glowLogit->getEpsilon());
  }
};
//////////////////////////////////////////////////////////////////////////
namespace {
std::unordered_map<
    std::string,
    std::unique_ptr<INNPINodeImporter>>::value_type importerInit[] = {
    {"", nullptr},
    {"Convolution",
     glow::make_unique<ConvolutionNodeImporter<ConvolutionNode, 2>>()},
    {"Convolution3D",
     glow::make_unique<ConvolutionNodeImporter<Convolution3DNode, 3>>()},
    {"Transpose", glow::make_unique<TransposeNodeImporter>()},
    {"MaxPool",
     glow::make_unique<PoolNodeImporter<glow::MaxPoolNode, NNPI_POOL_MAX>>()},
    {"AvgPool",
     glow::make_unique<PoolNodeImporter<glow::AvgPoolNode, NNPI_POOL_AVG>>()},
    {"AdaptiveAvgPool",
     glow::make_unique<
         AdaptivePoolNodeImporter<glow::AdaptiveAvgPoolNode, NNPI_POOL_AVG>>()},
    {"FullyConnected", glow::make_unique<FullyConnectedNodeImporter>()},
    {"SoftMax", glow::make_unique<SoftMaxNodeImporter>()},
    {"Save", glow::make_unique<SaveNodeImporter>()},
    {"Relu", glow::make_unique<ReluNodeImporter>()},
    {"PRelu", glow::make_unique<PReluNodeImporter>()},
    {"Exp", glow::make_unique<
                UnaryEltwiseNodeImporter<glow::ExpNode, NNPI_ELTWISE_EXP>>()},
    {"Max", glow::make_unique<
                BinaryEltwiseNodeImporter<glow::MaxNode, NNPI_ELTWISE_MAX>>()},
    {"Min", glow::make_unique<
                BinaryEltwiseNodeImporter<glow::MinNode, NNPI_ELTWISE_MIN>>()},
    {"Add", glow::make_unique<
                BinaryEltwiseNodeImporter<glow::AddNode, NNPI_ELTWISE_ADD>>()},
    {"Mul", glow::make_unique<
                BinaryEltwiseNodeImporter<glow::MulNode, NNPI_ELTWISE_MUL>>()},
    {"Div", glow::make_unique<
                BinaryEltwiseNodeImporter<glow::DivNode, NNPI_ELTWISE_DIV>>()},
    {"Sub", glow::make_unique<
                BinaryEltwiseNodeImporter<glow::SubNode, NNPI_ELTWISE_SUB>>()},
    {"Pow", glow::make_unique<
                BinaryEltwiseNodeImporter<glow::PowNode, NNPI_ELTWISE_POW>>()},
    {"CmpEQ",
     glow::make_unique<
         BinaryEltwiseNodeImporter<glow::CmpEQNode, NNPI_ELTWISE_EQ>>()},
    {"CmpLTE",
     glow::make_unique<
         BinaryEltwiseNodeImporter<glow::CmpLTENode, NNPI_ELTWISE_LTE>>()},
    {"CmpLT",
     glow::make_unique<
         BinaryEltwiseNodeImporter<glow::CmpLTNode, NNPI_ELTWISE_LESS>>()},
    {"ArgMax", glow::make_unique<ArgMaxNodeImporter>()},
    {"Reshape", glow::make_unique<ReshapeNodeImporter>()},
    {"Quantize", glow::make_unique<ConvertNodeImporter<QuantizeNode>>()},
    {"Dequantize", glow::make_unique<ConvertNodeImporter<DequantizeNode>>()},
    {"RescaleQuantized",
     glow::make_unique<ConvertNodeImporter<RescaleQuantizedNode>>()},
    {"ConvertTo", glow::make_unique<ConvertNodeImporter<ConvertToNode>>()},
    {"MatMul", glow::make_unique<MatMulNodeImporter<MatMulNode>>()},
    {"BatchMatMul", glow::make_unique<MatMulNodeImporter<BatchMatMulNode>>()},
    {"Slice", glow::make_unique<SliceNodeImporter>()},
    {"Sigmoid", glow::make_unique<SigmoidNodeImporter>()},
    {"Tanh", glow::make_unique<TanhNodeImporter>()},
    {"Concat", glow::make_unique<ConcatNodeImporter>()},
    {"Tile", glow::make_unique<TileNodeImporter>()},
    {"Gather", glow::make_unique<GatherNodeImporter>()},
    {"BatchedReduceAdd", glow::make_unique<ReduceAddNodeImporter>()},
    {"Log", glow::make_unique<LogNodeImporter>()},
    {"TopK", glow::make_unique<TopkNodeImporter>()},
    {"BatchedReduceMean",
     glow::make_unique<ReduceMultAxesNodeImporter<glow::BatchedReduceMeanNode,
                                                  NNPI_REDUCE_MEAN>>()},
    {"BatchedReduceMin",
     glow::make_unique<ReduceMultAxesNodeImporter<glow::BatchedReduceMinNode,
                                                  NNPI_REDUCE_MIN>>()},
    {"Splat", glow::make_unique<SplatNodeImporter>()},
    {"SparseLengthsWeightedSum", glow::make_unique<SLWSNodeImporter>()},
    {"SparseLengthsSum", glow::make_unique<SLSNodeImporter>()},
    {"FusedRowwiseQuantizedSparseLengthsSum",
     glow::make_unique<FRQSLSNodeImporter>()},
    {"Select", glow::make_unique<SelectNodeImporter>()},
    {"LocalResponseNormalization", glow::make_unique<LRNNodeImporter>()},
    {"RowwiseQuantizedFullyConnected", glow::make_unique<RQFCNodeImporter>()},
    {"ReplaceNaN", glow::make_unique<ReplaceNaNNodeImporter>()},
    {"GatherRanges", glow::make_unique<GatherRangesNodeImporter>()},
    {"BatchedAdd", glow::make_unique<BatchAddNodeImporter>()},
    {"RowwiseQuantizedSparseLengthsWeightedSum",
     glow::make_unique<RQSLWSNodeImporter>()},
    {"FusedRowwiseQuantizedSparseLengthsWeightedSum",
     glow::make_unique<FRQSLWSNodeImporter>()},
    {"LengthsRangeFill", glow::make_unique<LengthsRangeFillNodeImporter>()},
    {"BatchOneHot", glow::make_unique<BatchOneHotNodeImporter>()},
    {"NNPICustomDSP", glow::make_unique<NNPICustomDSPNodeImporter>()},
    {"NNPICustomIA", glow::make_unique<NNPICustomIANodeImporter>()},
    {"SpaceToDepth", glow::make_unique<SpaceToDepthNodeImporter>()},
    {"Clip", glow::make_unique<ClipNodeImporter>()},
    {"BatchNormalization", glow::make_unique<BatchNormalizationNodeImporter>()},
    {"LayerNormalization", glow::make_unique<LayerNormalizationNodeImporter>()},
    {"ChannelwiseQuantizedConvolution",
     glow::make_unique<ChannelwiseQuantizedConvolutionNodeImporter>()},
    {"EmbeddingBag", glow::make_unique<EmbeddingBagNodeImporter>()},
    {"EmbeddingBagByteRowwiseOffsets",
     glow::make_unique<EmbeddingBagByteRowwiseOffsetsNodeImporter>()},
    {"Logit", glow::make_unique<LogitNodeImporter>()},
};
}

const std::unordered_map<std::string, std::unique_ptr<INNPINodeImporter>>
    NNPIImporter::nodeImporters_ = {
        std::make_move_iterator(std::begin(importerInit)),
        std::make_move_iterator(std::end(importerInit))};<|MERGE_RESOLUTION|>--- conflicted
+++ resolved
@@ -56,17 +56,8 @@
          std::to_string(nv.getResNo());
 }
 
-<<<<<<< HEAD
 NNPIErrorCode glow::NNPIImporter::convertLengthsModeToLengthType(
     glow::LengthsMode mode, NNPI_LENGTH_TYPE &lengthType) {
-=======
-static inline NNPIErrorCode
-convertLengthsModeToLengthType(glow::LengthsMode mode,
-                               NNPI_LENGTH_TYPE &lengthType) {
-  if (!GlowNNPISpecializeAllOneSLS) {
-    mode = LengthsMode::Variable;
-  }
->>>>>>> 9bba9042
   switch (mode) {
   case LengthsMode::Variable:
     lengthType = NNPI_LENGTH_VARIABLE;
